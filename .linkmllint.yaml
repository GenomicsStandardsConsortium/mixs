extends: recommended
rules:
  recommended:
    level: error
    exclude_type:
      - enum_definition
    exclude:
      - combination_classes
      - sequencing
      - environment
      - nucleic acid sequence source
      - investigation
  standard_naming:
    level: error
    exclude_type:
      - permissible_value
    exclude:
      - HACCP_term
      - IFSAC_category
      - air_PM_concen
<<<<<<< HEAD
      - microb_start_taxID
      - spikein_AMR
      - ferm_pH
      - soil_pH
=======
      - ferm_pH
      - microb_start_taxID
      - soil_pH
      - spikein_AMR
>>>>>>> 66d5f13b
      - water_pH<|MERGE_RESOLUTION|>--- conflicted
+++ resolved
@@ -18,15 +18,8 @@
       - HACCP_term
       - IFSAC_category
       - air_PM_concen
-<<<<<<< HEAD
-      - microb_start_taxID
-      - spikein_AMR
-      - ferm_pH
-      - soil_pH
-=======
       - ferm_pH
       - microb_start_taxID
       - soil_pH
       - spikein_AMR
->>>>>>> 66d5f13b
       - water_pH