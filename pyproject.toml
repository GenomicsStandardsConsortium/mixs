[tool.poetry]
name = "mixs-linkml"
version = "0.1.3"
description = "A LinkML model for the MIxS standard"
authors = ["GSC"]
license = "CC0"

readme = "README.md"

homepage = "https://gensc.org/mixs/"
repository = "https://github.com/GenomicsStandardsConsortium/mixs"
documentation = "https://genomicsstandardsconsortium.github.io/mixs/"

keywords = ["MIxS", "linkml", "schema", "data model"]

classifiers = [
    "Development Status :: 4 - Beta",
    "Programming Language :: Python :: 3 :: Only",
    "Intended Audience :: Developers",
    "Intended Audience :: Science/Research",
    "License :: CC0 1.0 Universal (CC0 1.0) Public Domain Dedication",
]

packages = [
    { include = "generated" }
]

[tool.poetry.dependencies]
python = "^3.9"
linkml = ">=1.2.12"
pandas = "*"
<<<<<<< HEAD
=======
mkdocs-material = "^8.3.5"
>>>>>>> 1b4c8ef4

[tool.poetry.dev-dependencies]
pipenv-to-requirements = "*"
mkdocs = "*"
tox = "*"
tox-pipenv = "*"
unittest2 = "*"
nbconvert = "*"
nbformat = "*"
ipykernel = "*"
mkdocs = "*"
mkdocs-material = "^8.2.14"

[build-system]
requires = ["poetry-core>=1.0.0"]
build-backend = "poetry.core.masonry.api"<|MERGE_RESOLUTION|>--- conflicted
+++ resolved
@@ -29,10 +29,7 @@
 python = "^3.9"
 linkml = ">=1.2.12"
 pandas = "*"
-<<<<<<< HEAD
-=======
 mkdocs-material = "^8.3.5"
->>>>>>> 1b4c8ef4
 
 [tool.poetry.dev-dependencies]
 pipenv-to-requirements = "*"
