[tool.poetry]
name = "mixs-linkml"
version = "0.1.4"
description = "A LinkML model for the MIxS standard"
authors = ["GSC"]
license = "CC0"

readme = "README.md"

homepage = "https://gensc.org/mixs/"
repository = "https://github.com/GenomicsStandardsConsortium/mixs"
documentation = "https://genomicsstandardsconsortium.github.io/mixs/"

keywords = ["MIxS", "linkml", "schema", "data model"]

classifiers = [
    "Development Status :: 4 - Beta",
    "Programming Language :: Python :: 3 :: Only",
    "Intended Audience :: Developers",
    "Intended Audience :: Science/Research",
    "License :: CC0 1.0 Universal (CC0 1.0) Public Domain Dedication",
]

packages = [
    { include = "__init__.py", from = "mixs" },
    { include = "mixs.py", from = "mixs" }
]

[tool.poetry.dependencies]
python = "^3.9"
linkml = ">=1.1.13"
pandas = "*"
mkdocs = "*"
<<<<<<< HEAD
=======
textmining = "^1.0"
scikit-learn = "^1.0.2"
>>>>>>> 37d16bd2
black = "^22.6.0"

[tool.poetry.dev-dependencies]
pipenv-to-requirements = "*"
tox = "*"
tox-pipenv = "*"
unittest2 = "*"
nbconvert = "*"
nbformat = "*"
ipykernel = "*"
mkdocs = "*"
mkdocs-material = "^8.2.14"

[build-system]
requires = ["poetry-core>=1.0.0"]
build-backend = "poetry.core.masonry.api"<|MERGE_RESOLUTION|>--- conflicted
+++ resolved
@@ -31,11 +31,10 @@
 linkml = ">=1.1.13"
 pandas = "*"
 mkdocs = "*"
-<<<<<<< HEAD
-=======
-textmining = "^1.0"
-scikit-learn = "^1.0.2"
->>>>>>> 37d16bd2
+
+#textmining = "^1.0"
+#scikit-learn = "^1.0.2"
+
 black = "^22.6.0"
 
 [tool.poetry.dev-dependencies]
