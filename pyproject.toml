--- conflicted
+++ resolved
@@ -30,13 +30,10 @@
 python = "^3.9"
 linkml = ">=1.1.13"
 pandas = "*"
-<<<<<<< HEAD
 mkdocs = "*"
 textmining = "^1.0"
 scikit-learn = "^1.0.2"
 black = "^22.6.0"
-=======
->>>>>>> 4fef5a3e
 
 [tool.poetry.dev-dependencies]
 pipenv-to-requirements = "*"
