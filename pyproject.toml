--- conflicted
+++ resolved
@@ -20,14 +20,11 @@
 #enable = true
 #vcs = "git"
 #style = "pep440"
-<<<<<<< HEAD
-poetry = "^1.7.1"
-=======
+
 pandas = "^2.2.0"
 scipy = "^1.12.0"
 matplotlib = "^3.8.2"
 pyarrow = "^15.0.0"
->>>>>>> 3abc0096
 
 [tool.poetry.group.dev.dependencies]
 linkml = "^1.6.0"
