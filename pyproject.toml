--- conflicted
+++ resolved
@@ -8,23 +8,12 @@
 ]
 license = "CC0-1.0 license"
 readme = "README.md"
-<<<<<<< HEAD
 include = ["README.md", "src/scripts/mixs/schema", "src/mixs/schema", "project"]
-=======
-include = ["README.md", "src/mixs/schema", "project"]
-
-[tool.poetry.dependencies]
-python = "^3.10"
-linkml-runtime = "^1.9"
-rdflib = "^7.1"
-#pydantic = "^1.10.13"
->>>>>>> 7623c48a
 
 #[tool.poetry-dynamic-versioning]
 #enable = true
 #vcs = "git"
 #style = "pep440"
-<<<<<<< HEAD
 
 [tool.poetry.dependencies]
 python = "^3.10"
@@ -32,37 +21,20 @@
 jsonasobj2 = "^1.0" # used transitively in src/scripts/mixs/datamodel/mixs.py
 
 [tool.poetry.group.dev.dependencies]
-black = "^24.3.0"
-deptry = "^0.23.0"
+black = "^25.1"
+deptry = "^0.23"
 linkml = "^1.9"
-matplotlib = "^3.8"
-mkdocs-material = "^9.0"
-mkdocs-mermaid2-plugin = "^0.6"
-pandas = "^2.2"
-pyarrow = "^15.0"
+matplotlib = "^3.10"
+mkdocs-material = "^9.6"
+mkdocs-mermaid2-plugin = "^1.2"
+pandas = "^2.3"
+pyarrow = "^21.0"
 rdflib = "^7.1"
 schemasheets = "^0.4"
-scipy = "^1.12"
-yamllint = "^1.35.1"
+scipy = "^1.15"
+yamllint = "^1.37"
 click = "^8.1"
 pyyaml = "^6.0"
-
-
-=======
-pandas = "^2.3"
-scipy = "^1.15"
-matplotlib = "^3.10"
-pyarrow = "^21.0"
-
-[tool.poetry.group.dev.dependencies]
-linkml = "^1.9"
-
-mkdocs-material = "^9.6"
-mkdocs-mermaid2-plugin = "^1.2"
-schemasheets = "^0.4"
-black = "^25.1"
-yamllint = "^1.37"
->>>>>>> 7623c48a
 
 [build-system]
 requires = ["poetry-core>=1.0.0", "poetry-dynamic-versioning"]
