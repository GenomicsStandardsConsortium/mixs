{
<<<<<<< HEAD
   "_comments": "Auto generated from mixs.yaml by jsonldcontextgen.py version: 0.1.1\n    Generation date: 2022-07-05T15:02:10\n    Schema: MIxS\n    metamodel version: 1.7.0\n    model version: None\n    \n    id: http://w3id.org/mixs\n    description: Minimal Information about any Sequence Standard\n    license: https://creativecommons.org/publicdomain/zero/1.0/\n    ",
=======
   "_comments": "Auto generated from mixs.yaml by jsonldcontextgen.py version: 0.1.1\n    Generation date: 2022-07-05T14:36:31\n    Schema: MIxS\n    metamodel version: 1.7.0\n    model version: None\n    \n    id: http://w3id.org/mixs\n    description: Minimal Information about any Sequence Standard\n    license: https://creativecommons.org/publicdomain/zero/1.0/\n    ",
>>>>>>> 37d16bd2
   "@context": {
      "MIGS": "https://w3id.org/mixs/migs/",
      "MIXS": "https://w3id.org/mixs/terms/",
      "linkml": "https://w3id.org/linkml/",
      "mixs.vocab": "https://w3id.org/mixs/vocab/",
      "skos": "http://www.w3.org/2004/02/skos/core#",
      "@vocab": "https://w3id.org/mixs/vocab/",
      "abs_air_humidity": {
         "@type": "@id",
         "@id": "MIXS:0000122"
      },
      "adapters": {
         "@id": "MIXS:0000048"
      },
      "add_recov_method": {
         "@context": {
            "@vocab": "@null",
            "text": "skos:notation",
            "description": "skos:prefLabel",
            "meaning": "@id"
         },
         "@id": "MIXS:0001009"
      },
      "additional_info": {
         "@id": "MIXS:0000300"
      },
      "address": {
         "@id": "MIXS:0000218"
      },
      "adj_room": {
         "@id": "MIXS:0000219"
      },
      "adjacent_environment": {
         "@id": "MIXS:0001121"
      },
      "aero_struc": {
         "@id": "MIXS:0000773"
      },
      "agrochem_addition": {
         "@id": "MIXS:0000639"
      },
      "air_particulate_matter_concentration": {
         "@id": "MIXS:0000108"
      },
      "air_flow_impede": {
         "@id": "MIXS:0001146"
      },
      "air_PM_concen": {
         "@id": "MIXS:0000108"
      },
      "air_temp_regm": {
         "@id": "MIXS:0000551"
      },
      "al_sat": {
         "@type": "@id",
         "@id": "MIXS:0000607"
      },
      "al_sat_meth": {
         "@id": "MIXS:0000324"
      },
      "alkalinity": {
         "@type": "@id",
         "@id": "MIXS:0000421"
      },
      "alkalinity_method": {
         "@id": "MIXS:0000298"
      },
      "alkyl_diethers": {
         "@type": "@id",
         "@id": "MIXS:0000490"
      },
      "alt": {
         "@type": "@id",
         "@id": "MIXS:0000094"
      },
      "aminopept_act": {
         "@type": "@id",
         "@id": "MIXS:0000172"
      },
      "ammonium": {
         "@type": "@id",
         "@id": "MIXS:0000427"
      },
      "amniotic_fluid_color": {
         "@id": "MIXS:0000276"
      },
      "amount_light": {
         "@type": "@id",
         "@id": "MIXS:0000140"
      },
      "ances_data": {
         "@id": "MIXS:0000247"
      },
      "anim_water_method": {
         "@id": "MIXS:0001115"
      },
      "animal_am": {
         "@id": "MIXS:0001243"
      },
      "animal_am_dur": {
         "@id": "MIXS:0001244"
      },
      "animal_am_freq": {
         "@type": "@id",
         "@id": "MIXS:0001245"
      },
      "animal_am_route": {
         "@id": "MIXS:0001246"
      },
      "animal_am_use": {
         "@id": "MIXS:0001247"
      },
      "animal_body_cond": {
         "@context": {
            "@vocab": "@null",
            "text": "skos:notation",
            "description": "skos:prefLabel",
            "meaning": "@id"
         },
         "@id": "MIXS:0001248"
      },
      "animal_diet": {
         "@id": "MIXS:0001130"
      },
      "animal_feed_equip": {
         "@id": "MIXS:0001113"
      },
      "animal_group_size": {
         "@type": "xsd:integer",
         "@id": "MIXS:0001129"
      },
      "animal_housing": {
         "@id": "MIXS:0001180"
      },
      "animal_intrusion": {
         "@id": "MIXS:0001114"
      },
      "animal_sex": {
         "@context": {
            "@vocab": "@null",
            "text": "skos:notation",
            "description": "skos:prefLabel",
            "meaning": "@id"
         },
         "@id": "MIXS:0001249"
      },
      "annot": {
         "@id": "MIXS:0000059"
      },
      "annual_precpt": {
         "@type": "@id",
         "@id": "MIXS:0000644"
      },
      "annual_temp": {
         "@type": "@id",
         "@id": "MIXS:0000642"
      },
      "antibiotic_regm": {
         "@id": "MIXS:0000553"
      },
      "api": {
         "@type": "@id",
         "@id": "MIXS:0000157"
      },
      "arch_struc": {
         "@context": {
            "@vocab": "@null",
            "text": "skos:notation",
            "description": "skos:prefLabel",
            "meaning": "@id"
         },
         "@id": "MIXS:0000774"
      },
      "area_samp_size": {
         "@id": "MIXS:0001255"
      },
      "aromatics_pc": {
         "@id": "MIXS:0000133"
      },
      "asphaltenes_pc": {
         "@id": "MIXS:0000135"
      },
      "assembly_name": {
         "@id": "MIXS:0000057"
      },
      "assembly_qual": {
         "@context": {
            "@vocab": "@null",
            "text": "skos:notation",
            "description": "skos:prefLabel",
            "meaning": "@id"
         },
         "@id": "MIXS:0000056"
      },
      "assembly_quality": {
         "@id": "MIXS:0000058"
      },
      "assembly_software": {
         "@id": "MIXS:0000058"
      },
      "associated_resource": {
         "@id": "MIXS:0000091"
      },
      "association_duration": {
         "@type": "@id",
         "@id": "MIXS:0001299"
      },
      "atmospheric_data": {
         "@id": "MIXS:0001097"
      },
      "avg_dew_point": {
         "@type": "@id",
         "@id": "MIXS:0000141"
      },
      "avg_occup": {
         "@type": "xsd:double",
         "@id": "MIXS:0000775"
      },
      "avg_temp": {
         "@type": "@id",
         "@id": "MIXS:0000142"
      },
      "bac_prod": {
         "@type": "@id",
         "@id": "MIXS:0000683"
      },
      "bac_resp": {
         "@type": "@id",
         "@id": "MIXS:0000684"
      },
      "bacteria_carb_prod": {
         "@type": "@id",
         "@id": "MIXS:0000173"
      },
      "bacterial_density": {
         "@type": "@id",
         "@id": "MIXS:0001194"
      },
      "barometric_press": {
         "@type": "@id",
         "@id": "MIXS:0000096"
      },
      "basin": {
         "@id": "MIXS:0000290"
      },
      "bathroom_count": {
         "@type": "xsd:integer",
         "@id": "MIXS:0000776"
      },
      "bedroom_count": {
         "@type": "xsd:integer",
         "@id": "MIXS:0000777"
      },
      "benzene": {
         "@type": "@id",
         "@id": "MIXS:0000153"
      },
      "bin_param": {
         "@context": {
            "@vocab": "@null",
            "text": "skos:notation",
            "description": "skos:prefLabel",
            "meaning": "@id"
         },
         "@id": "MIXS:0000077"
      },
      "bin_software": {
         "@id": "MIXS:0000078"
      },
      "biochem_oxygen_dem": {
         "@type": "@id",
         "@id": "MIXS:0000653"
      },
      "biocide": {
         "@id": "MIXS:0001011"
      },
      "biocide_admin_method": {
         "@id": "MIXS:0000456"
      },
      "biocide_used": {
         "@id": "MIXS:0001258"
      },
      "biol_stat": {
         "@context": {
            "@vocab": "@null",
            "text": "skos:notation",
            "description": "skos:prefLabel",
            "meaning": "@id"
         },
         "@id": "MIXS:0000858"
      },
      "biomass": {
         "@id": "MIXS:0000174"
      },
      "biotic_regm": {
         "@id": "MIXS:0001038"
      },
      "biotic_relationship": {
         "@context": {
            "@vocab": "@null",
            "text": "skos:notation",
            "description": "skos:prefLabel",
            "meaning": "@id"
         },
         "@id": "MIXS:0000028"
      },
      "birth_control": {
         "@id": "MIXS:0000286"
      },
      "bishomohopanol": {
         "@type": "@id",
         "@id": "MIXS:0000175"
      },
      "blood_blood_disord": {
         "@id": "MIXS:0000271"
      },
      "blood_press_diast": {
         "@type": "@id",
         "@id": "MIXS:0000258"
      },
      "blood_press_syst": {
         "@type": "@id",
         "@id": "MIXS:0000259"
      },
      "bromide": {
         "@type": "@id",
         "@id": "MIXS:0000176"
      },
      "build_docs": {
         "@context": {
            "@vocab": "@null",
            "text": "skos:notation",
            "description": "skos:prefLabel",
            "meaning": "@id"
         },
         "@id": "MIXS:0000787"
      },
      "build_occup_type": {
         "@context": {
            "@vocab": "@null",
            "text": "skos:notation",
            "description": "skos:prefLabel",
            "meaning": "@id"
         },
         "@id": "MIXS:0000761"
      },
      "building_setting": {
         "@context": {
            "@vocab": "@null",
            "text": "skos:notation",
            "description": "skos:prefLabel",
            "meaning": "@id"
         },
         "@id": "MIXS:0000768"
      },
      "built_struc_age": {
         "@type": "@id",
         "@id": "MIXS:0000145"
      },
      "built_struc_set": {
         "@id": "MIXS:0000778"
      },
      "built_struc_type": {
         "@id": "MIXS:0000721"
      },
      "calcium": {
         "@type": "@id",
         "@id": "MIXS:0000432"
      },
      "carb_dioxide": {
         "@type": "@id",
         "@id": "MIXS:0000097"
      },
      "carb_monoxide": {
         "@type": "@id",
         "@id": "MIXS:0000098"
      },
      "carb_nitro_ratio": {
         "@type": "@id",
         "@id": "MIXS:0000310"
      },
      "ceil_area": {
         "@type": "@id",
         "@id": "MIXS:0000148"
      },
      "ceil_cond": {
         "@context": {
            "@vocab": "@null",
            "text": "skos:notation",
            "description": "skos:prefLabel",
            "meaning": "@id"
         },
         "@id": "MIXS:0000779"
      },
      "ceil_finish_mat": {
         "@context": {
            "@vocab": "@null",
            "text": "skos:notation",
            "description": "skos:prefLabel",
            "meaning": "@id"
         },
         "@id": "MIXS:0000780"
      },
      "ceil_struc": {
         "@id": "MIXS:0000782"
      },
      "ceil_texture": {
         "@context": {
            "@vocab": "@null",
            "text": "skos:notation",
            "description": "skos:prefLabel",
            "meaning": "@id"
         },
         "@id": "MIXS:0000783"
      },
      "ceil_thermal_mass": {
         "@type": "@id",
         "@id": "MIXS:0000143"
      },
      "ceil_type": {
         "@context": {
            "@vocab": "@null",
            "text": "skos:notation",
            "description": "skos:prefLabel",
            "meaning": "@id"
         },
         "@id": "MIXS:0000784"
      },
      "ceil_water_mold": {
         "@id": "MIXS:0000781"
      },
      "chem_administration": {
         "@id": "MIXS:0000751"
      },
      "chem_mutagen": {
         "@id": "MIXS:0000555"
      },
      "chem_oxygen_dem": {
         "@type": "@id",
         "@id": "MIXS:0000656"
      },
      "chem_treat_method": {
         "@id": "MIXS:0000457"
      },
      "chem_treatment": {
         "@id": "MIXS:0001012"
      },
      "chimera_check": {
         "@id": "MIXS:0000052"
      },
      "chloride": {
         "@type": "@id",
         "@id": "MIXS:0000429"
      },
      "chlorophyll": {
         "@type": "@id",
         "@id": "MIXS:0000177"
      },
      "climate_environment": {
         "@id": "MIXS:0001040"
      },
      "coll_site_geo_feat": {
         "@id": "MIXS:0001183"
      },
      "collection_date": {
         "@type": "xsd:date",
         "@id": "MIXS:0000011"
      },
      "compl_appr": {
         "@context": {
            "@vocab": "@null",
            "text": "skos:notation",
            "description": "skos:prefLabel",
            "meaning": "@id"
         },
         "@id": "MIXS:0000071"
      },
      "compl_score": {
         "@context": {
            "@vocab": "@null",
            "text": "skos:notation",
            "description": "skos:prefLabel",
            "meaning": "@id"
         },
         "@id": "MIXS:0000069"
      },
      "compl_software": {
         "@id": "MIXS:0000070"
      },
      "conduc": {
         "@type": "@id",
         "@id": "MIXS:0000692"
      },
      "cons_food_stor_dur": {
         "@id": "MIXS:0001195"
      },
      "cons_food_stor_temp": {
         "@id": "MIXS:0001196"
      },
      "cons_purch_date": {
         "@type": "xsd:date",
         "@id": "MIXS:0001197"
      },
      "cons_qty_purchased": {
         "@id": "MIXS:0001198"
      },
      "contam_score": {
         "@id": "MIXS:0000072"
      },
      "contam_screen_input": {
         "@id": "MIXS:0000005"
      },
      "contam_screen_param": {
         "@context": {
            "@vocab": "@null",
            "text": "skos:notation",
            "description": "skos:prefLabel",
            "meaning": "@id"
         },
         "@id": "MIXS:0000073"
      },
      "cool_syst_id": {
         "@type": "xsd:integer",
         "@id": "MIXS:0000785"
      },
      "crop_rotation": {
         "@id": "MIXS:0000318"
      },
      "crop_yield": {
         "@id": "MIXS:0001116"
      },
      "cult_isol_date": {
         "@type": "xsd:date",
         "@id": "MIXS:0001181"
      },
      "cult_result": {
         "@context": {
            "@vocab": "@null",
            "text": "skos:notation",
            "description": "skos:prefLabel",
            "meaning": "@id"
         },
         "@id": "MIXS:0001117"
      },
      "cult_result_org": {
         "@id": "MIXS:0001118"
      },
      "cult_root_med": {
         "@id": "MIXS:0001041"
      },
      "cult_target": {
         "@id": "MIXS:0001119"
      },
      "cur_land_use": {
         "@context": {
            "@vocab": "@null",
            "text": "skos:notation",
            "description": "skos:prefLabel",
            "meaning": "@id"
         },
         "@id": "MIXS:0001080"
      },
      "cur_vegetation": {
         "@id": "MIXS:0000312"
      },
      "cur_vegetation_meth": {
         "@id": "MIXS:0000314"
      },
      "date_extr_weath": {
         "@type": "xsd:date",
         "@id": "MIXS:0001142"
      },
      "date_last_rain": {
         "@type": "xsd:date",
         "@id": "MIXS:0000786"
      },
      "decontam_software": {
         "@context": {
            "@vocab": "@null",
            "text": "skos:notation",
            "description": "skos:prefLabel",
            "meaning": "@id"
         },
         "@id": "MIXS:0000074"
      },
      "density": {
         "@type": "@id",
         "@id": "MIXS:0000435"
      },
      "depos_env": {
         "@context": {
            "@vocab": "@null",
            "text": "skos:notation",
            "description": "skos:prefLabel",
            "meaning": "@id"
         },
         "@id": "MIXS:0000992"
      },
      "depth": {
         "@type": "@id",
         "@id": "MIXS:0000018"
      },
      "dermatology_disord": {
         "@id": "MIXS:0000284"
      },
      "detec_type": {
         "@id": "MIXS:0000084"
      },
      "dew_point": {
         "@type": "@id",
         "@id": "MIXS:0000129"
      },
      "diet_last_six_month": {
         "@id": "MIXS:0000266"
      },
      "dietary_claim_use": {
         "@id": "MIXS:0001199"
      },
      "diether_lipids": {
         "@id": "MIXS:0000178"
      },
      "diss_carb_dioxide": {
         "@type": "@id",
         "@id": "MIXS:0000436"
      },
      "diss_hydrogen": {
         "@type": "@id",
         "@id": "MIXS:0000179"
      },
      "diss_inorg_carb": {
         "@type": "@id",
         "@id": "MIXS:0000434"
      },
      "diss_inorg_nitro": {
         "@type": "@id",
         "@id": "MIXS:0000698"
      },
      "diss_inorg_phosp": {
         "@type": "@id",
         "@id": "MIXS:0000106"
      },
      "diss_iron": {
         "@type": "@id",
         "@id": "MIXS:0000139"
      },
      "diss_org_carb": {
         "@type": "@id",
         "@id": "MIXS:0000433"
      },
      "diss_org_nitro": {
         "@type": "@id",
         "@id": "MIXS:0000162"
      },
      "diss_oxygen": {
         "@type": "@id",
         "@id": "MIXS:0000119"
      },
      "diss_oxygen_fluid": {
         "@type": "@id",
         "@id": "MIXS:0000438"
      },
      "dominant_hand": {
         "@context": {
            "@vocab": "@null",
            "text": "skos:notation",
            "description": "skos:prefLabel",
            "meaning": "@id"
         },
         "@id": "MIXS:0000944"
      },
      "door_comp_type": {
         "@context": {
            "@vocab": "@null",
            "text": "skos:notation",
            "description": "skos:prefLabel",
            "meaning": "@id"
         },
         "@id": "MIXS:0000795"
      },
      "door_cond": {
         "@context": {
            "@vocab": "@null",
            "text": "skos:notation",
            "description": "skos:prefLabel",
            "meaning": "@id"
         },
         "@id": "MIXS:0000788"
      },
      "door_direct": {
         "@context": {
            "@vocab": "@null",
            "text": "skos:notation",
            "description": "skos:prefLabel",
            "meaning": "@id"
         },
         "@id": "MIXS:0000789"
      },
      "door_loc": {
         "@context": {
            "@vocab": "@null",
            "text": "skos:notation",
            "description": "skos:prefLabel",
            "meaning": "@id"
         },
         "@id": "MIXS:0000790"
      },
      "door_mat": {
         "@context": {
            "@vocab": "@null",
            "text": "skos:notation",
            "description": "skos:prefLabel",
            "meaning": "@id"
         },
         "@id": "MIXS:0000791"
      },
      "door_move": {
         "@context": {
            "@vocab": "@null",
            "text": "skos:notation",
            "description": "skos:prefLabel",
            "meaning": "@id"
         },
         "@id": "MIXS:0000792"
      },
      "door_size": {
         "@type": "@id",
         "@id": "MIXS:0000158"
      },
      "door_type": {
         "@context": {
            "@vocab": "@null",
            "text": "skos:notation",
            "description": "skos:prefLabel",
            "meaning": "@id"
         },
         "@id": "MIXS:0000794"
      },
      "door_type_metal": {
         "@context": {
            "@vocab": "@null",
            "text": "skos:notation",
            "description": "skos:prefLabel",
            "meaning": "@id"
         },
         "@id": "MIXS:0000796"
      },
      "door_type_wood": {
         "@context": {
            "@vocab": "@null",
            "text": "skos:notation",
            "description": "skos:prefLabel",
            "meaning": "@id"
         },
         "@id": "MIXS:0000797"
      },
      "door_water_mold": {
         "@id": "MIXS:0000793"
      },
      "douche": {
         "@type": "xsd:date",
         "@id": "MIXS:0000967"
      },
      "down_par": {
         "@type": "@id",
         "@id": "MIXS:0000703"
      },
      "drainage_class": {
         "@context": {
            "@vocab": "@null",
            "text": "skos:notation",
            "description": "skos:prefLabel",
            "meaning": "@id"
         },
         "@id": "MIXS:0001085"
      },
      "drawings": {
         "@context": {
            "@vocab": "@null",
            "text": "skos:notation",
            "description": "skos:prefLabel",
            "meaning": "@id"
         },
         "@id": "MIXS:0000798"
      },
      "drug_usage": {
         "@context": {
            "@vocab": "@null",
            "text": "skos:notation",
            "description": "skos:prefLabel",
            "meaning": "@id"
         },
         "@id": "MIXS:0000894"
      },
      "efficiency_percent": {
         "@type": "@id",
         "@id": "MIXS:0000657"
      },
      "elev": {
         "@type": "@id",
         "@id": "MIXS:0000093"
      },
      "elevator": {
         "@type": "xsd:integer",
         "@id": "MIXS:0000799"
      },
      "emulsions": {
         "@id": "MIXS:0000660"
      },
      "encoded_traits": {
         "@id": "MIXS:0000034"
      },
      "enrichment_protocol": {
         "@id": "MIXS:0001177"
      },
      "env_broad_scale": {
         "@id": "MIXS:0000012"
      },
      "env_local_scale": {
         "@id": "MIXS:0000013"
      },
      "env_medium": {
         "@id": "MIXS:0000014"
      },
      "env_monitoring_zone": {
         "@id": "MIXS:0001254"
      },
      "escalator": {
         "@type": "xsd:integer",
         "@id": "MIXS:0000800"
      },
      "estimated_size": {
         "@id": "MIXS:0000024"
      },
      "ethnicity": {
         "@id": "MIXS:0000895"
      },
      "ethylbenzene": {
         "@type": "@id",
         "@id": "MIXS:0000155"
      },
      "exp_duct": {
         "@type": "@id",
         "@id": "MIXS:0000144"
      },
      "exp_pipe": {
         "@type": "xsd:integer",
         "@id": "MIXS:0000220"
      },
      "experimental_factor": {
         "@id": "MIXS:0000008"
      },
      "ext_door": {
         "@type": "xsd:integer",
         "@id": "MIXS:0000170"
      },
      "ext_wall_orient": {
         "@context": {
            "@vocab": "@null",
            "text": "skos:notation",
            "description": "skos:prefLabel",
            "meaning": "@id"
         },
         "@id": "MIXS:0000817"
      },
      "ext_window_orient": {
         "@context": {
            "@vocab": "@null",
            "text": "skos:notation",
            "description": "skos:prefLabel",
            "meaning": "@id"
         },
         "@id": "MIXS:0000818"
      },
      "extr_weather_event": {
         "@context": {
            "@vocab": "@null",
            "text": "skos:notation",
            "description": "skos:prefLabel",
            "meaning": "@id"
         },
         "@id": "MIXS:0001141"
      },
      "extrachrom_elements": {
         "@type": "xsd:integer",
         "@id": "MIXS:0000023"
      },
      "extreme_event": {
         "@type": "xsd:date",
         "@id": "MIXS:0000320"
      },
      "facility_type": {
         "@context": {
            "@vocab": "@null",
            "text": "skos:notation",
            "description": "skos:prefLabel",
            "meaning": "@id"
         },
         "@id": "MIXS:0001252"
      },
      "fao_class": {
         "@context": {
            "@vocab": "@null",
            "text": "skos:notation",
            "description": "skos:prefLabel",
            "meaning": "@id"
         },
         "@id": "MIXS:0001083"
      },
      "farm_equip": {
         "@id": "MIXS:0001126"
      },
      "farm_equip_san": {
         "@id": "MIXS:0001124"
      },
      "farm_equip_san_freq": {
         "@id": "MIXS:0001125"
      },
      "farm_equip_shared": {
         "@id": "MIXS:0001123"
      },
      "farm_water_source": {
         "@context": {
            "@vocab": "@null",
            "text": "skos:notation",
            "description": "skos:prefLabel",
            "meaning": "@id"
         },
         "@id": "MIXS:0001110"
      },
      "feat_pred": {
         "@id": "MIXS:0000061"
      },
      "ferm_chem_add": {
         "@type": "@id",
         "@id": "MIXS:0001185"
      },
      "ferm_chem_add_perc": {
         "@id": "MIXS:0001186"
      },
      "ferm_headspace_oxy": {
         "@id": "MIXS:0001187"
      },
      "ferm_medium": {
         "@id": "MIXS:0001188"
      },
      "ferm_pH": {
         "@type": "xsd:double",
         "@id": "MIXS:0001189"
      },
      "ferm_rel_humidity": {
         "@type": "@id",
         "@id": "MIXS:0001190"
      },
      "ferm_temp": {
         "@type": "@id",
         "@id": "MIXS:0001191"
      },
      "ferm_time": {
         "@id": "MIXS:0001192"
      },
      "ferm_vessel": {
         "@id": "MIXS:0001193"
      },
      "fertilizer_admin": {
         "@id": "MIXS:0001127"
      },
      "fertilizer_date": {
         "@type": "xsd:date",
         "@id": "MIXS:0001128"
      },
      "fertilizer_regm": {
         "@id": "MIXS:0000556"
      },
      "field": {
         "@id": "MIXS:0000291"
      },
      "filter_type": {
         "@context": {
            "@vocab": "@null",
            "text": "skos:notation",
            "description": "skos:prefLabel",
            "meaning": "@id"
         },
         "@id": "MIXS:0000765"
      },
      "fire": {
         "@type": "xsd:date",
         "@id": "MIXS:0001086"
      },
      "fireplace_type": {
         "@id": "MIXS:0000802"
      },
      "flooding": {
         "@type": "xsd:date",
         "@id": "MIXS:0000319"
      },
      "floor_age": {
         "@type": "@id",
         "@id": "MIXS:0000164"
      },
      "floor_area": {
         "@type": "@id",
         "@id": "MIXS:0000165"
      },
      "floor_cond": {
         "@context": {
            "@vocab": "@null",
            "text": "skos:notation",
            "description": "skos:prefLabel",
            "meaning": "@id"
         },
         "@id": "MIXS:0000803"
      },
      "floor_count": {
         "@type": "xsd:integer",
         "@id": "MIXS:0000225"
      },
      "floor_finish_mat": {
         "@context": {
            "@vocab": "@null",
            "text": "skos:notation",
            "description": "skos:prefLabel",
            "meaning": "@id"
         },
         "@id": "MIXS:0000804"
      },
      "floor_struc": {
         "@context": {
            "@vocab": "@null",
            "text": "skos:notation",
            "description": "skos:prefLabel",
            "meaning": "@id"
         },
         "@id": "MIXS:0000806"
      },
      "floor_thermal_mass": {
         "@type": "@id",
         "@id": "MIXS:0000166"
      },
      "floor_water_mold": {
         "@context": {
            "@vocab": "@null",
            "text": "skos:notation",
            "description": "skos:prefLabel",
            "meaning": "@id"
         },
         "@id": "MIXS:0000805"
      },
      "fluor": {
         "@type": "@id",
         "@id": "MIXS:0000704"
      },
      "foetal_health_stat": {
         "@id": "MIXS:0000275"
      },
      "food_additive": {
         "@id": "MIXS:0001200"
      },
      "food_allergen_label": {
         "@id": "MIXS:0001201"
      },
      "food_clean_proc": {
         "@context": {
            "@vocab": "@null",
            "text": "skos:notation",
            "description": "skos:prefLabel",
            "meaning": "@id"
         },
         "@id": "MIXS:0001182"
      },
      "food_contact_surf": {
         "@id": "MIXS:0001131"
      },
      "food_contain_wrap": {
         "@id": "MIXS:0001132"
      },
      "food_cooking_proc": {
         "@id": "MIXS:0001202"
      },
      "food_dis_point": {
         "@id": "MIXS:0001203"
      },
      "food_dis_point_city": {
         "@id": "MIXS:0001204"
      },
      "food_harvest_proc": {
         "@id": "MIXS:0001133"
      },
      "food_ingredient": {
         "@id": "MIXS:0001205"
      },
      "food_name_status": {
         "@id": "MIXS:0001206"
      },
      "food_origin": {
         "@id": "MIXS:0001207"
      },
      "food_pack_capacity": {
         "@type": "@id",
         "@id": "MIXS:0001208"
      },
      "food_pack_integrity": {
         "@id": "MIXS:0001209"
      },
      "food_pack_medium": {
         "@id": "MIXS:0001134"
      },
      "food_preserv_proc": {
         "@id": "MIXS:0001135"
      },
      "food_prior_contact": {
         "@id": "MIXS:0001210"
      },
      "food_prod": {
         "@id": "MIXS:0001211"
      },
      "food_prod_char": {
         "@id": "MIXS:0001136"
      },
      "food_prod_synonym": {
         "@id": "MIXS:0001212"
      },
      "food_product_qual": {
         "@id": "MIXS:0001213"
      },
      "Food_Product_type": {
         "@id": "MIXS:0001184"
      },
      "food_product_type": {
         "@id": "MIXS:0001184"
      },
      "food_quality_date": {
         "@context": {
            "@vocab": "@null",
            "text": "skos:notation",
            "description": "skos:prefLabel",
            "meaning": "@id"
         },
         "@id": "MIXS:0001178"
      },
      "food_source": {
         "@id": "MIXS:0001139"
      },
      "Food_source": {
         "@id": "MIXS:0001139"
      },
      "food_source_age": {
         "@type": "@id",
         "@id": "MIXS:0001251"
      },
      "food_trace_list": {
         "@context": {
            "@vocab": "@null",
            "text": "skos:notation",
            "description": "skos:prefLabel",
            "meaning": "@id"
         },
         "@id": "MIXS:0001214"
      },
      "food_trav_mode": {
         "@id": "MIXS:0001137"
      },
      "food_trav_vehic": {
         "@id": "MIXS:0001138"
      },
      "food_treat_proc": {
         "@id": "MIXS:0001140"
      },
      "freq_clean": {
         "@context": {
            "@vocab": "@null",
            "text": "skos:notation",
            "description": "skos:prefLabel",
            "meaning": "@id"
         },
         "@id": "MIXS:0000226"
      },
      "freq_cook": {
         "@type": "xsd:integer",
         "@id": "MIXS:0000227"
      },
      "fungicide_regm": {
         "@id": "MIXS:0000557"
      },
      "furniture": {
         "@context": {
            "@vocab": "@null",
            "text": "skos:notation",
            "description": "skos:prefLabel",
            "meaning": "@id"
         },
         "@id": "MIXS:0000807"
      },
      "gaseous_environment": {
         "@id": "MIXS:0000558"
      },
      "gaseous_substances": {
         "@id": "MIXS:0000661"
      },
      "gastrointest_disord": {
         "@id": "MIXS:0000280"
      },
      "gender_restroom": {
         "@context": {
            "@vocab": "@null",
            "text": "skos:notation",
            "description": "skos:prefLabel",
            "meaning": "@id"
         },
         "@id": "MIXS:0000808"
      },
      "genetic_mod": {
         "@id": "MIXS:0000859"
      },
      "geo_loc_name": {
         "@id": "MIXS:0000010"
      },
      "gestation_state": {
         "@id": "MIXS:0000272"
      },
      "glucosidase_act": {
         "@type": "@id",
         "@id": "MIXS:0000137"
      },
      "gravidity": {
         "@id": "MIXS:0000875"
      },
      "gravity": {
         "@id": "MIXS:0000559"
      },
      "growth_facil": {
         "@id": "MIXS:0001043"
      },
      "growth_habit": {
         "@context": {
            "@vocab": "@null",
            "text": "skos:notation",
            "description": "skos:prefLabel",
            "meaning": "@id"
         },
         "@id": "MIXS:0001044"
      },
      "growth_hormone_regm": {
         "@id": "MIXS:0000560"
      },
      "growth_medium": {
         "@id": "MIXS:0001108"
      },
      "gynecologic_disord": {
         "@id": "MIXS:0000288"
      },
      "HACCP_term": {
         "@id": "MIXS:0001215"
      },
      "hall_count": {
         "@type": "xsd:integer",
         "@id": "MIXS:0000228"
      },
      "handidness": {
         "@context": {
            "@vocab": "@null",
            "text": "skos:notation",
            "description": "skos:prefLabel",
            "meaning": "@id"
         },
         "@id": "MIXS:0000809"
      },
      "hc_produced": {
         "@context": {
            "@vocab": "@null",
            "text": "skos:notation",
            "description": "skos:prefLabel",
            "meaning": "@id"
         },
         "@id": "MIXS:0000989"
      },
      "hcr": {
         "@context": {
            "@vocab": "@null",
            "text": "skos:notation",
            "description": "skos:prefLabel",
            "meaning": "@id"
         },
         "@id": "MIXS:0000988"
      },
      "hcr_fw_salinity": {
         "@type": "@id",
         "@id": "MIXS:0000406"
      },
      "hcr_geol_age": {
         "@context": {
            "@vocab": "@null",
            "text": "skos:notation",
            "description": "skos:prefLabel",
            "meaning": "@id"
         },
         "@id": "MIXS:0000993"
      },
      "hcr_pressure": {
         "@id": "MIXS:0000395"
      },
      "hcr_temp": {
         "@id": "MIXS:0000393"
      },
      "heat_cool_type": {
         "@context": {
            "@vocab": "@null",
            "text": "skos:notation",
            "description": "skos:prefLabel",
            "meaning": "@id"
         },
         "@id": "MIXS:0000766"
      },
      "heat_deliv_loc": {
         "@context": {
            "@vocab": "@null",
            "text": "skos:notation",
            "description": "skos:prefLabel",
            "meaning": "@id"
         },
         "@id": "MIXS:0000810"
      },
      "heat_sys_deliv_meth": {
         "@id": "MIXS:0000812"
      },
      "heat_system_id": {
         "@type": "xsd:integer",
         "@id": "MIXS:0000833"
      },
      "heavy_metals": {
         "@id": "MIXS:0000652"
      },
      "heavy_metals_meth": {
         "@id": "MIXS:0000343"
      },
      "height_carper_fiber": {
         "@type": "@id",
         "@id": "MIXS:0000167"
      },
      "herbicide_regm": {
         "@id": "MIXS:0000561"
      },
      "horizon": {
         "@context": {
            "@vocab": "@null",
            "text": "skos:notation",
            "description": "skos:prefLabel",
            "meaning": "@id"
         },
         "@id": "MIXS:0001082"
      },
      "horizon_meth": {
         "@id": "MIXS:0000321"
      },
      "host_age": {
         "@type": "@id",
         "@id": "MIXS:0000255"
      },
      "host_body_habitat": {
         "@id": "MIXS:0000866"
      },
      "host_body_mass_index": {
         "@type": "@id",
         "@id": "MIXS:0000317"
      },
      "host_body_product": {
         "@id": "MIXS:0000868"
      },
      "host_body_site": {
         "@id": "MIXS:0000867"
      },
      "host_body_temp": {
         "@type": "@id",
         "@id": "MIXS:0000274"
      },
      "host_cellular_loc": {
         "@context": {
            "@vocab": "@null",
            "text": "skos:notation",
            "description": "skos:prefLabel",
            "meaning": "@id"
         },
         "@id": "MIXS:0001313"
      },
      "host_color": {
         "@id": "MIXS:0000260"
      },
      "host_common_name": {
         "@id": "MIXS:0000248"
      },
      "host_dependence": {
         "@id": "MIXS:0001315"
      },
      "host_diet": {
         "@id": "MIXS:0000869"
      },
      "host_disease_stat": {
         "@id": "MIXS:0000031"
      },
      "host_dry_mass": {
         "@type": "@id",
         "@id": "MIXS:0000257"
      },
      "host_family_relation": {
         "@id": "MIXS:0000872"
      },
      "host_family_relationship": {
         "@id": "MIXS:0000872"
      },
      "host_genotype": {
         "@id": "MIXS:0000365"
      },
      "host_growth_cond": {
         "@id": "MIXS:0000871"
      },
      "host_height": {
         "@type": "@id",
         "@id": "MIXS:0000264"
      },
      "host_hiv_stat": {
         "@id": "MIXS:0000265"
      },
      "host_infra_specific_name": {
         "@id": "MIXS:0000253"
      },
      "host_infra_specific_rank": {
         "@id": "MIXS:0000254"
      },
      "host_last_meal": {
         "@id": "MIXS:0000870"
      },
      "host_length": {
         "@type": "@id",
         "@id": "MIXS:0000256"
      },
      "host_life_stage": {
         "@id": "MIXS:0000251"
      },
      "host_number": {
         "@id": "MIXS:0001305"
      },
      "host_occupation": {
         "@type": "xsd:integer",
         "@id": "MIXS:0000896"
      },
      "host_of_host_coinf": {
         "@id": "MIXS:0001310"
      },
      "host_of_host_disease": {
         "@id": "MIXS:0001319"
      },
      "host_of_host_env_loc": {
         "@id": "MIXS:0001325"
      },
      "host_of_host_env_med": {
         "@id": "MIXS:0001326"
      },
      "host_of_host_fam_rel": {
         "@id": "MIXS:0001328"
      },
      "host_of_host_geno": {
         "@id": "MIXS:0001331"
      },
      "host_of_host_gravid": {
         "@id": "MIXS:0001333"
      },
      "host_of_host_infname": {
         "@id": "MIXS:0001329"
      },
      "host_of_host_infrank": {
         "@id": "MIXS:0001330"
      },
      "host_of_host_name": {
         "@id": "MIXS:0001324"
      },
      "host_of_host_pheno": {
         "@id": "MIXS:0001332"
      },
      "host_of_host_sub_id": {
         "@id": "MIXS:0001327"
      },
      "host_of_host_taxid": {
         "@type": "xsd:integer",
         "@id": "MIXS:0001306"
      },
      "host_of_host_totmass": {
         "@type": "@id",
         "@id": "MIXS:0001334"
      },
      "host_phenotype": {
         "@id": "MIXS:0000874"
      },
      "host_pred_appr": {
         "@context": {
            "@vocab": "@null",
            "text": "skos:notation",
            "description": "skos:prefLabel",
            "meaning": "@id"
         },
         "@id": "MIXS:0000088"
      },
      "host_pred_est_acc": {
         "@id": "MIXS:0000089"
      },
      "host_pulse": {
         "@type": "@id",
         "@id": "MIXS:0000333"
      },
      "host_sex": {
         "@context": {
            "@vocab": "@null",
            "text": "skos:notation",
            "description": "skos:prefLabel",
            "meaning": "@id"
         },
         "@id": "MIXS:0000862"
      },
      "host_shape": {
         "@id": "MIXS:0000261"
      },
      "host_spec_range": {
         "@type": "xsd:integer",
         "@id": "MIXS:0000030"
      },
      "host_specificity": {
         "@context": {
            "@vocab": "@null",
            "text": "skos:notation",
            "description": "skos:prefLabel",
            "meaning": "@id"
         },
         "@id": "MIXS:0001308"
      },
      "host_subject_id": {
         "@id": "MIXS:0000861"
      },
      "host_subspecf_genlin": {
         "@id": "MIXS:0001318"
      },
      "host_substrate": {
         "@id": "MIXS:0000252"
      },
      "host_symbiont": {
         "@id": "MIXS:0001298"
      },
      "host_taxid": {
         "@type": "xsd:integer",
         "@id": "MIXS:0000250"
      },
      "host_tot_mass": {
         "@type": "@id",
         "@id": "MIXS:0000263"
      },
      "host_wet_mass": {
         "@type": "@id",
         "@id": "MIXS:0000567"
      },
      "hrt": {
         "@type": "xsd:date",
         "@id": "MIXS:0000969"
      },
      "humidity": {
         "@type": "@id",
         "@id": "MIXS:0000100"
      },
      "humidity_regm": {
         "@id": "MIXS:0000568"
      },
      "hygienic_area": {
         "@id": "MIXS:0001253"
      },
      "hysterectomy": {
         "@id": "MIXS:0000287"
      },
      "IFSAC_category": {
         "@id": "MIXS:0001179"
      },
      "ihmc_medication_code": {
         "@type": "xsd:integer",
         "@id": "MIXS:0000884"
      },
      "indoor_space": {
         "@context": {
            "@vocab": "@null",
            "text": "skos:notation",
            "description": "skos:prefLabel",
            "meaning": "@id"
         },
         "@id": "MIXS:0000763"
      },
      "indoor_surf": {
         "@context": {
            "@vocab": "@null",
            "text": "skos:notation",
            "description": "skos:prefLabel",
            "meaning": "@id"
         },
         "@id": "MIXS:0000764"
      },
      "indust_eff_percent": {
         "@type": "@id",
         "@id": "MIXS:0000662"
      },
      "inorg_particles": {
         "@id": "MIXS:0000664"
      },
      "inside_lux": {
         "@type": "@id",
         "@id": "MIXS:0000168"
      },
      "int_wall_cond": {
         "@context": {
            "@vocab": "@null",
            "text": "skos:notation",
            "description": "skos:prefLabel",
            "meaning": "@id"
         },
         "@id": "MIXS:0000813"
      },
      "intended_consumer": {
         "@id": "MIXS:0001144"
      },
      "isol_growth_condt": {
         "@id": "MIXS:0000003"
      },
      "iw_bt_date_well": {
         "@type": "xsd:date",
         "@id": "MIXS:0001010"
      },
      "iwf": {
         "@type": "@id",
         "@id": "MIXS:0000455"
      },
      "kidney_disord": {
         "@id": "MIXS:0000277"
      },
      "last_clean": {
         "@type": "xsd:date",
         "@id": "MIXS:0000814"
      },
      "lat_lon": {
         "@id": "MIXS:0000009"
      },
      "lib_layout": {
         "@context": {
            "@vocab": "@null",
            "text": "skos:notation",
            "description": "skos:prefLabel",
            "meaning": "@id"
         },
         "@id": "MIXS:0000041"
      },
      "lib_reads_seqd": {
         "@type": "xsd:integer",
         "@id": "MIXS:0000040"
      },
      "lib_screen": {
         "@id": "MIXS:0000043"
      },
      "lib_size": {
         "@type": "xsd:integer",
         "@id": "MIXS:0000039"
      },
      "lib_vector": {
         "@id": "MIXS:0000042"
      },
      "library_prep_kit": {
         "@id": "MIXS:0001145"
      },
      "light_intensity": {
         "@type": "@id",
         "@id": "MIXS:0000706"
      },
      "light_regm": {
         "@id": "MIXS:0000569"
      },
      "light_type": {
         "@context": {
            "@vocab": "@null",
            "text": "skos:notation",
            "description": "skos:prefLabel",
            "meaning": "@id"
         },
         "@id": "MIXS:0000769"
      },
      "link_addit_analys": {
         "@id": "MIXS:0000340"
      },
      "link_class_info": {
         "@id": "MIXS:0000329"
      },
      "link_climate_info": {
         "@id": "MIXS:0000328"
      },
      "lithology": {
         "@context": {
            "@vocab": "@null",
            "text": "skos:notation",
            "description": "skos:prefLabel",
            "meaning": "@id"
         },
         "@id": "MIXS:0000990"
      },
      "liver_disord": {
         "@id": "MIXS:0000282"
      },
      "local_class": {
         "@id": "MIXS:0000330"
      },
      "local_class_meth": {
         "@id": "MIXS:0000331"
      },
      "lot_number": {
         "@id": "MIXS:0001147"
      },
      "mag_cov_software": {
         "@context": {
            "@vocab": "@null",
            "text": "skos:notation",
            "description": "skos:prefLabel",
            "meaning": "@id"
         },
         "@id": "MIXS:0000080"
      },
      "magnesium": {
         "@type": "@id",
         "@id": "MIXS:0000431"
      },
      "maternal_health_stat": {
         "@id": "MIXS:0000273"
      },
      "max_occup": {
         "@type": "xsd:integer",
         "@id": "MIXS:0000229"
      },
      "mean_frict_vel": {
         "@type": "@id",
         "@id": "MIXS:0000498"
      },
      "mean_peak_frict_vel": {
         "@type": "@id",
         "@id": "MIXS:0000502"
      },
      "mech_struc": {
         "@context": {
            "@vocab": "@null",
            "text": "skos:notation",
            "description": "skos:prefLabel",
            "meaning": "@id"
         },
         "@id": "MIXS:0000815"
      },
      "mechanical_damage": {
         "@id": "MIXS:0001052"
      },
      "medic_hist_perform": {
         "@id": "MIXS:0000897"
      },
      "menarche": {
         "@type": "xsd:date",
         "@id": "MIXS:0000965"
      },
      "menopause": {
         "@type": "xsd:date",
         "@id": "MIXS:0000968"
      },
      "methane": {
         "@type": "@id",
         "@id": "MIXS:0000101"
      },
      "micro_biomass_meth": {
         "@id": "MIXS:0000339"
      },
      "microb_cult_med": {
         "@id": "MIXS:0001216"
      },
      "microb_start": {
         "@id": "MIXS:0001217"
      },
      "microb_start_count": {
         "@context": {
            "@vocab": "@null",
            "text": "skos:notation",
            "description": "skos:prefLabel",
            "meaning": "@id"
         },
         "@id": "MIXS:0001218"
      },
      "microb_start_inoc": {
         "@type": "@id",
         "@id": "MIXS:0001219"
      },
      "microb_start_prep": {
         "@id": "MIXS:0001220"
      },
      "microb_start_source": {
         "@id": "MIXS:0001221"
      },
      "microb_start_taxID": {
         "@id": "MIXS:0001222"
      },
      "microbial_biomass": {
         "@type": "@id",
         "@id": "MIXS:0000650"
      },
      "microbial_biomass_meth": {
         "@id": "MIXS:0000339"
      },
      "mid": {
         "@id": "MIXS:0000047"
      },
      "mineral_nutr_regm": {
         "@id": "MIXS:0000570"
      },
      "misc_param": {
         "@id": "MIXS:0000752"
      },
      "mode_transmission": {
         "@context": {
            "@vocab": "@null",
            "text": "skos:notation",
            "description": "skos:prefLabel",
            "meaning": "@id"
         },
         "@id": "MIXS:0001312"
      },
      "n_alkanes": {
         "@id": "MIXS:0000503"
      },
      "neg_cont_type": {
         "@context": {
            "@vocab": "@null",
            "text": "skos:notation",
            "description": "skos:prefLabel",
            "meaning": "@id"
         },
         "@id": "MIXS:0001321"
      },
      "nitrate": {
         "@type": "@id",
         "@id": "MIXS:0000425"
      },
      "nitrite": {
         "@type": "@id",
         "@id": "MIXS:0000426"
      },
      "nitro": {
         "@type": "@id",
         "@id": "MIXS:0000504"
      },
      "non_min_nutr_regm": {
         "@id": "MIXS:0000571"
      },
      "non_mineral_nutr_regm": {
         "@id": "MIXS:0000571"
      },
      "nose_throat_disord": {
         "@id": "MIXS:0000270"
      },
      "nucl_acid_amp": {
         "@id": "MIXS:0000038"
      },
      "nucl_acid_ext": {
         "@id": "MIXS:0000037"
      },
      "nucl_acid_ext_kit": {
         "@id": "MIXS:0001223"
      },
      "num_replicons": {
         "@type": "xsd:integer",
         "@id": "MIXS:0000022"
      },
      "num_samp_collect": {
         "@type": "@id",
         "@id": "MIXS:0001224"
      },
      "number_contig": {
         "@type": "xsd:integer",
         "@id": "MIXS:0000060"
      },
      "number_pets": {
         "@type": "xsd:integer",
         "@id": "MIXS:0000231"
      },
      "number_plants": {
         "@type": "xsd:integer",
         "@id": "MIXS:0000230"
      },
      "number_resident": {
         "@type": "xsd:integer",
         "@id": "MIXS:0000232"
      },
      "occup_density_samp": {
         "@type": "xsd:double",
         "@id": "MIXS:0000217"
      },
      "occup_document": {
         "@context": {
            "@vocab": "@null",
            "text": "skos:notation",
            "description": "skos:prefLabel",
            "meaning": "@id"
         },
         "@id": "MIXS:0000816"
      },
      "occup_samp": {
         "@type": "xsd:integer",
         "@id": "MIXS:0000772"
      },
      "org_carb": {
         "@type": "@id",
         "@id": "MIXS:0000508"
      },
      "org_count_qpcr_info": {
         "@id": "MIXS:0000099"
      },
      "org_matter": {
         "@type": "@id",
         "@id": "MIXS:0000204"
      },
      "org_nitro": {
         "@type": "@id",
         "@id": "MIXS:0000205"
      },
      "org_particles": {
         "@id": "MIXS:0000665"
      },
      "organism_count": {
         "@id": "MIXS:0000103"
      },
      "otu_class_appr": {
         "@id": "MIXS:0000085"
      },
      "otu_db": {
         "@id": "MIXS:0000087"
      },
      "otu_seq_comp_appr": {
         "@id": "MIXS:0000086"
      },
      "owc_tvdss": {
         "@type": "@id",
         "@id": "MIXS:0000405"
      },
      "oxy_stat_samp": {
         "@id": "MIXS:0000753"
      },
      "oxygen": {
         "@type": "@id",
         "@id": "MIXS:0000104"
      },
      "part_org_carb": {
         "@type": "@id",
         "@id": "MIXS:0000515"
      },
      "part_org_nitro": {
         "@type": "@id",
         "@id": "MIXS:0000719"
      },
      "part_plant_animal": {
         "@id": "MIXS:0001149"
      },
      "particle_class": {
         "@id": "MIXS:0000206"
      },
      "pathogenicity": {
         "@id": "MIXS:0000027"
      },
      "pcr_cond": {
         "@id": "MIXS:0000049"
      },
      "pcr_primers": {
         "@id": "MIXS:0000046"
      },
      "permeability": {
         "@id": "MIXS:0000404"
      },
      "perturbation": {
         "@id": "MIXS:0000754"
      },
      "pesticide_regm": {
         "@id": "MIXS:0000573"
      },
      "pet_farm_animal": {
         "@id": "MIXS:0000267"
      },
      "petroleum_hydrocarb": {
         "@type": "@id",
         "@id": "MIXS:0000516"
      },
      "ph": {
         "@type": "xsd:double",
         "@id": "MIXS:0001001"
      },
      "ph_meth": {
         "@id": "MIXS:0001106"
      },
      "ph_regm": {
         "@id": "MIXS:0001056"
      },
      "phaeopigments": {
         "@id": "MIXS:0000180"
      },
      "phosphate": {
         "@type": "@id",
         "@id": "MIXS:0000505"
      },
      "phosplipid_fatt_acid": {
         "@id": "MIXS:0000181"
      },
      "photon_flux": {
         "@type": "@id",
         "@id": "MIXS:0000725"
      },
      "photosynt_activ": {
         "@type": "@id",
         "@id": "MIXS:0001296"
      },
      "photosynt_activ_meth": {
         "@id": "MIXS:0001336"
      },
      "plant_growth_med": {
         "@context": {
            "@vocab": "@null",
            "text": "skos:notation",
            "description": "skos:prefLabel",
            "meaning": "@id"
         },
         "@id": "MIXS:0001057"
      },
      "plant_part_maturity": {
         "@id": "MIXS:0001120"
      },
      "plant_product": {
         "@id": "MIXS:0001058"
      },
      "plant_reprod_crop": {
         "@context": {
            "@vocab": "@null",
            "text": "skos:notation",
            "description": "skos:prefLabel",
            "meaning": "@id"
         },
         "@id": "MIXS:0001150"
      },
      "plant_sex": {
         "@context": {
            "@vocab": "@null",
            "text": "skos:notation",
            "description": "skos:prefLabel",
            "meaning": "@id"
         },
         "@id": "MIXS:0001059"
      },
      "plant_struc": {
         "@id": "MIXS:0001060"
      },
      "plant_water_method": {
         "@id": "MIXS:0001111"
      },
      "ploidy": {
         "@id": "MIXS:0000021"
      },
      "pollutants": {
         "@id": "MIXS:0000107"
      },
      "pool_dna_extracts": {
         "@id": "MIXS:0000325"
      },
      "porosity": {
         "@id": "MIXS:0000211"
      },
      "pos_cont_type": {
         "@id": "MIXS:0001322"
      },
      "potassium": {
         "@type": "@id",
         "@id": "MIXS:0000430"
      },
      "pour_point": {
         "@type": "@id",
         "@id": "MIXS:0000127"
      },
      "pre_treatment": {
         "@id": "MIXS:0000348"
      },
      "pred_genome_struc": {
         "@context": {
            "@vocab": "@null",
            "text": "skos:notation",
            "description": "skos:prefLabel",
            "meaning": "@id"
         },
         "@id": "MIXS:0000083"
      },
      "pred_genome_type": {
         "@context": {
            "@vocab": "@null",
            "text": "skos:notation",
            "description": "skos:prefLabel",
            "meaning": "@id"
         },
         "@id": "MIXS:0000082"
      },
      "pregnancy": {
         "@type": "xsd:date",
         "@id": "MIXS:0000966"
      },
      "pres_animal_insect": {
         "@context": {
            "@vocab": "@null",
            "text": "skos:notation",
            "description": "skos:prefLabel",
            "meaning": "@id"
         },
         "@id": "MIXS:0000819"
      },
      "pressure": {
         "@type": "@id",
         "@id": "MIXS:0000412"
      },
      "prev_land_use_meth": {
         "@id": "MIXS:0000316"
      },
      "previous_land_use": {
         "@id": "MIXS:0000315"
      },
      "previous_land_use_meth": {
         "@id": "MIXS:0000316"
      },
      "primary_prod": {
         "@type": "@id",
         "@id": "MIXS:0000728"
      },
      "primary_treatment": {
         "@id": "MIXS:0000349"
      },
      "prod_label_claims": {
         "@id": "MIXS:0001337"
      },
      "prod_rate": {
         "@type": "@id",
         "@id": "MIXS:0000452"
      },
      "prod_start_date": {
         "@type": "xsd:date",
         "@id": "MIXS:0001008"
      },
      "profile_position": {
         "@context": {
            "@vocab": "@null",
            "text": "skos:notation",
            "description": "skos:prefLabel",
            "meaning": "@id"
         },
         "@id": "MIXS:0001084"
      },
      "project_name": {
         "@id": "MIXS:0000092"
      },
      "propagation": {
         "@id": "MIXS:0000033"
      },
      "pulmonary_disord": {
         "@id": "MIXS:0000269"
      },
      "quad_pos": {
         "@context": {
            "@vocab": "@null",
            "text": "skos:notation",
            "description": "skos:prefLabel",
            "meaning": "@id"
         },
         "@id": "MIXS:0000820"
      },
      "has_numeric_value": {
         "@type": "xsd:double"
      },
      "radiation_regm": {
         "@id": "MIXS:0000575"
      },
      "rainfall_regm": {
         "@id": "MIXS:0000576"
      },
      "reactor_type": {
         "@id": "MIXS:0000350"
      },
      "reassembly_bin": {
         "@id": "MIXS:0000079"
      },
      "redox_potential": {
         "@type": "@id",
         "@id": "MIXS:0000182"
      },
      "ref_biomaterial": {
         "@id": "MIXS:0000025"
      },
      "ref_db": {
         "@id": "MIXS:0000062"
      },
      "rel_air_humidity": {
         "@type": "@id",
         "@id": "MIXS:0000121"
      },
      "rel_humidity_out": {
         "@type": "@id",
         "@id": "MIXS:0000188"
      },
      "rel_location": {
         "@id": "MIXS:0001161"
      },
      "rel_samp_loc": {
         "@context": {
            "@vocab": "@null",
            "text": "skos:notation",
            "description": "skos:prefLabel",
            "meaning": "@id"
         },
         "@id": "MIXS:0000821"
      },
      "rel_to_oxygen": {
         "@context": {
            "@vocab": "@null",
            "text": "skos:notation",
            "description": "skos:prefLabel",
            "meaning": "@id"
         },
         "@id": "MIXS:0000015"
      },
      "repository_name": {
         "@id": "MIXS:0001152"
      },
      "reservoir": {
         "@id": "MIXS:0000303"
      },
      "resins_pc": {
         "@id": "MIXS:0000134"
      },
      "room_air_exch_rate": {
         "@type": "@id",
         "@id": "MIXS:0000169"
      },
      "room_architec_elem": {
         "@id": "MIXS:0000233"
      },
      "room_condt": {
         "@context": {
            "@vocab": "@null",
            "text": "skos:notation",
            "description": "skos:prefLabel",
            "meaning": "@id"
         },
         "@id": "MIXS:0000822"
      },
      "room_connected": {
         "@context": {
            "@vocab": "@null",
            "text": "skos:notation",
            "description": "skos:prefLabel",
            "meaning": "@id"
         },
         "@id": "MIXS:0000826"
      },
      "room_count": {
         "@type": "xsd:integer",
         "@id": "MIXS:0000234"
      },
      "room_dim": {
         "@id": "MIXS:0000192"
      },
      "room_door_dist": {
         "@id": "MIXS:0000193"
      },
      "room_door_share": {
         "@id": "MIXS:0000242"
      },
      "room_hallway": {
         "@id": "MIXS:0000238"
      },
      "room_loc": {
         "@context": {
            "@vocab": "@null",
            "text": "skos:notation",
            "description": "skos:prefLabel",
            "meaning": "@id"
         },
         "@id": "MIXS:0000823"
      },
      "room_moist_dam_hist": {
         "@type": "xsd:integer",
         "@id": "MIXS:0000235"
      },
      "room_net_area": {
         "@id": "MIXS:0000194"
      },
      "room_occup": {
         "@type": "xsd:integer",
         "@id": "MIXS:0000236"
      },
      "room_samp_pos": {
         "@context": {
            "@vocab": "@null",
            "text": "skos:notation",
            "description": "skos:prefLabel",
            "meaning": "@id"
         },
         "@id": "MIXS:0000824"
      },
      "room_type": {
         "@context": {
            "@vocab": "@null",
            "text": "skos:notation",
            "description": "skos:prefLabel",
            "meaning": "@id"
         },
         "@id": "MIXS:0000825"
      },
      "room_vol": {
         "@id": "MIXS:0000195"
      },
      "room_wall_share": {
         "@id": "MIXS:0000243"
      },
      "room_window_count": {
         "@type": "xsd:integer",
         "@id": "MIXS:0000237"
      },
      "root_cond": {
         "@id": "MIXS:0001061"
      },
      "root_med_carbon": {
         "@id": "MIXS:0000577"
      },
      "root_med_macronutr": {
         "@id": "MIXS:0000578"
      },
      "root_med_micronutr": {
         "@id": "MIXS:0000579"
      },
      "root_med_ph": {
         "@type": "xsd:double",
         "@id": "MIXS:0001062"
      },
      "root_med_regl": {
         "@id": "MIXS:0000581"
      },
      "root_med_solid": {
         "@id": "MIXS:0001063"
      },
      "root_med_suppl": {
         "@id": "MIXS:0000580"
      },
      "route_transmission": {
         "@context": {
            "@vocab": "@null",
            "text": "skos:notation",
            "description": "skos:prefLabel",
            "meaning": "@id"
         },
         "@id": "MIXS:0001316"
      },
      "salinity": {
         "@type": "@id",
         "@id": "MIXS:0000183"
      },
      "salinity_meth": {
         "@id": "MIXS:0000341"
      },
      "salt_regm": {
         "@id": "MIXS:0000582"
      },
      "samp_capt_status": {
         "@context": {
            "@vocab": "@null",
            "text": "skos:notation",
            "description": "skos:prefLabel",
            "meaning": "@id"
         },
         "@id": "MIXS:0000860"
      },
      "samp_collec_device": {
         "@id": "MIXS:0000002"
      },
      "samp_collec_method": {
         "@id": "MIXS:0001225"
      },
      "samp_collect_device": {
         "@id": "MIXS:0000002"
      },
      "samp_collect_method": {
         "@id": "MIXS:0001225"
      },
      "samp_collect_point": {
         "@context": {
            "@vocab": "@null",
            "text": "skos:notation",
            "description": "skos:prefLabel",
            "meaning": "@id"
         },
         "@id": "MIXS:0001015"
      },
      "samp_dis_stage": {
         "@context": {
            "@vocab": "@null",
            "text": "skos:notation",
            "description": "skos:prefLabel",
            "meaning": "@id"
         },
         "@id": "MIXS:0000249"
      },
      "samp_floor": {
         "@context": {
            "@vocab": "@null",
            "text": "skos:notation",
            "description": "skos:prefLabel",
            "meaning": "@id"
         },
         "@id": "MIXS:0000828"
      },
      "samp_loc_condition": {
         "@context": {
            "@vocab": "@null",
            "text": "skos:notation",
            "description": "skos:prefLabel",
            "meaning": "@id"
         },
         "@id": "MIXS:0001257"
      },
      "samp_loc_corr_rate": {
         "@id": "MIXS:0000136"
      },
      "samp_mat_process": {
         "@id": "MIXS:0000016"
      },
      "samp_md": {
         "@context": {
            "@vocab": "@null",
            "text": "skos:notation",
            "description": "skos:prefLabel",
            "meaning": "@id"
         },
         "@id": "MIXS:0000413"
      },
      "samp_name": {
         "@id": "MIXS:0001107"
      },
      "samp_pooling": {
         "@id": "MIXS:0001153"
      },
      "samp_preserv": {
         "@id": "MIXS:0000463"
      },
      "samp_purpose": {
         "@context": {
            "@vocab": "@null",
            "text": "skos:notation",
            "description": "skos:prefLabel",
            "meaning": "@id"
         },
         "@id": "MIXS:0001151"
      },
      "samp_rep_biol": {
         "@type": "@id",
         "@id": "MIXS:0001226"
      },
      "samp_rep_tech": {
         "@type": "@id",
         "@id": "MIXS:0001227"
      },
      "samp_room_id": {
         "@type": "xsd:integer",
         "@id": "MIXS:0000244"
      },
      "samp_salinity": {
         "@type": "@id",
         "@id": "MIXS:0000109"
      },
      "samp_size": {
         "@type": "@id",
         "@id": "MIXS:0000001"
      },
      "samp_sort_meth": {
         "@id": "MIXS:0000216"
      },
      "samp_source_mat_cat": {
         "@id": "MIXS:0001154"
      },
      "samp_stor_device": {
         "@id": "MIXS:0001228"
      },
      "samp_stor_dur": {
         "@id": "MIXS:0000116"
      },
      "samp_stor_loc": {
         "@id": "MIXS:0000755"
      },
      "samp_stor_media": {
         "@id": "MIXS:0001229"
      },
      "samp_stor_temp": {
         "@type": "@id",
         "@id": "MIXS:0000110"
      },
      "samp_store_dur": {
         "@id": "MIXS:0000116"
      },
      "samp_store_loc": {
         "@id": "MIXS:0000755"
      },
      "samp_store_sol": {
         "@id": "MIXS:0001317"
      },
      "samp_store_temp": {
         "@type": "@id",
         "@id": "MIXS:0000110"
      },
      "samp_subtype": {
         "@context": {
            "@vocab": "@null",
            "text": "skos:notation",
            "description": "skos:prefLabel",
            "meaning": "@id"
         },
         "@id": "MIXS:0000999"
      },
      "samp_surf_moisture": {
         "@context": {
            "@vocab": "@null",
            "text": "skos:notation",
            "description": "skos:prefLabel",
            "meaning": "@id"
         },
         "@id": "MIXS:0001256"
      },
      "samp_taxon_id": {
         "@id": "MIXS:0001320"
      },
      "samp_time_out": {
         "@type": "xsd:double",
         "@id": "MIXS:0000196"
      },
      "samp_transport_cond": {
         "@id": "MIXS:0000410"
      },
      "samp_transport_cont": {
         "@context": {
            "@vocab": "@null",
            "text": "skos:notation",
            "description": "skos:prefLabel",
            "meaning": "@id"
         },
         "@id": "MIXS:0001230"
      },
      "samp_transport_dur": {
         "@type": "@id",
         "@id": "MIXS:0001231"
      },
      "samp_transport_temp": {
         "@id": "MIXS:0001232"
      },
      "samp_tvdss": {
         "@id": "MIXS:0000409"
      },
      "samp_type": {
         "@id": "MIXS:0000998"
      },
      "samp_vol_we_dna_ext": {
         "@type": "@id",
         "@id": "MIXS:0000111"
      },
      "samp_weather": {
         "@context": {
            "@vocab": "@null",
            "text": "skos:notation",
            "description": "skos:prefLabel",
            "meaning": "@id"
         },
         "@id": "MIXS:0000827"
      },
      "samp_well_name": {
         "@id": "MIXS:0000296"
      },
      "sample_collec_method": {
         "@id": "MIXS:0001225"
      },
      "sample_name": {
         "@id": "MIXS:0001107"
      },
      "saturates_pc": {
         "@id": "MIXS:0000131"
      },
      "season": {
         "@id": "MIXS:0000829"
      },
      "season_environment": {
         "@id": "MIXS:0001068"
      },
      "season_humidity": {
         "@type": "@id",
         "@id": "MIXS:0001148"
      },
      "season_precpt": {
         "@type": "@id",
         "@id": "MIXS:0000645"
      },
      "season_temp": {
         "@type": "@id",
         "@id": "MIXS:0000643"
      },
      "season_use": {
         "@context": {
            "@vocab": "@null",
            "text": "skos:notation",
            "description": "skos:prefLabel",
            "meaning": "@id"
         },
         "@id": "MIXS:0000830"
      },
      "secondary_treatment": {
         "@id": "MIXS:0000351"
      },
      "sediment_type": {
         "@context": {
            "@vocab": "@null",
            "text": "skos:notation",
            "description": "skos:prefLabel",
            "meaning": "@id"
         },
         "@id": "MIXS:0001078"
      },
      "seq_meth": {
         "@id": "MIXS:0000050"
      },
      "seq_quality_check": {
         "@id": "MIXS:0000051"
      },
      "sequencing_kit": {
         "@id": "MIXS:0001155"
      },
      "sequencing_location": {
         "@id": "MIXS:0001156"
      },
      "serovar_or_serotype": {
         "@id": "MIXS:0001157"
      },
      "sewage_type": {
         "@id": "MIXS:0000215"
      },
      "sexual_act": {
         "@id": "MIXS:0000285"
      },
      "shad_dev_water_mold": {
         "@id": "MIXS:0000834"
      },
      "shading_device_cond": {
         "@context": {
            "@vocab": "@null",
            "text": "skos:notation",
            "description": "skos:prefLabel",
            "meaning": "@id"
         },
         "@id": "MIXS:0000831"
      },
      "shading_device_loc": {
         "@id": "MIXS:0000832"
      },
      "shading_device_mat": {
         "@id": "MIXS:0000245"
      },
      "shading_device_type": {
         "@context": {
            "@vocab": "@null",
            "text": "skos:notation",
            "description": "skos:prefLabel",
            "meaning": "@id"
         },
         "@id": "MIXS:0000835"
      },
      "sieving": {
         "@id": "MIXS:0000322"
      },
      "silicate": {
         "@type": "@id",
         "@id": "MIXS:0000184"
      },
      "sim_search_meth": {
         "@id": "MIXS:0000063"
      },
      "single_cell_lysis_appr": {
         "@context": {
            "@vocab": "@null",
            "text": "skos:notation",
            "description": "skos:prefLabel",
            "meaning": "@id"
         },
         "@id": "MIXS:0000076"
      },
      "single_cell_lysis_prot": {
         "@id": "MIXS:0000054"
      },
      "size_frac": {
         "@id": "MIXS:0000017"
      },
      "size_frac_low": {
         "@type": "@id",
         "@id": "MIXS:0000735"
      },
      "size_frac_up": {
         "@type": "@id",
         "@id": "MIXS:0000736"
      },
      "slope_aspect": {
         "@type": "@id",
         "@id": "MIXS:0000647"
      },
      "slope_gradient": {
         "@type": "@id",
         "@id": "MIXS:0000646"
      },
      "sludge_retent_time": {
         "@type": "@id",
         "@id": "MIXS:0000669"
      },
      "smoker": {
         "@id": "MIXS:0000262"
      },
      "sodium": {
         "@type": "@id",
         "@id": "MIXS:0000428"
      },
      "soil_conductivity": {
         "@type": "@id",
         "@id": "MIXS:0001158"
      },
      "soil_cover": {
         "@id": "MIXS:0001159"
      },
      "soil_horizon": {
         "@context": {
            "@vocab": "@null",
            "text": "skos:notation",
            "description": "skos:prefLabel",
            "meaning": "@id"
         },
         "@id": "MIXS:0001082"
      },
      "soil_pH": {
         "@type": "xsd:double",
         "@id": "MIXS:0001160"
      },
      "soil_porosity": {
         "@id": "MIXS:0001162"
      },
      "soil_text_measure": {
         "@type": "@id",
         "@id": "MIXS:0000335"
      },
      "soil_texture_class": {
         "@context": {
            "@vocab": "@null",
            "text": "skos:notation",
            "description": "skos:prefLabel",
            "meaning": "@id"
         },
         "@id": "MIXS:0001164"
      },
      "soil_texture_meth": {
         "@id": "MIXS:0000336"
      },
      "soil_type": {
         "@id": "MIXS:0000332"
      },
      "soil_type_meth": {
         "@id": "MIXS:0000334"
      },
      "solar_irradiance": {
         "@type": "@id",
         "@id": "MIXS:0000112"
      },
      "soluble_inorg_mat": {
         "@id": "MIXS:0000672"
      },
      "soluble_org_mat": {
         "@id": "MIXS:0000673"
      },
      "soluble_react_phosp": {
         "@type": "@id",
         "@id": "MIXS:0000738"
      },
      "sop": {
         "@id": "MIXS:0000090"
      },
      "sort_tech": {
         "@context": {
            "@vocab": "@null",
            "text": "skos:notation",
            "description": "skos:prefLabel",
            "meaning": "@id"
         },
         "@id": "MIXS:0000075"
      },
      "source_mat_id": {
         "@id": "MIXS:0000026"
      },
      "source_uvig": {
         "@context": {
            "@vocab": "@null",
            "text": "skos:notation",
            "description": "skos:prefLabel",
            "meaning": "@id"
         },
         "@id": "MIXS:0000035"
      },
      "space_typ_state": {
         "@id": "MIXS:0000770"
      },
      "spec_intended_cons": {
         "@id": "MIXS:0001234"
      },
      "special_diet": {
         "@context": {
            "@vocab": "@null",
            "text": "skos:notation",
            "description": "skos:prefLabel",
            "meaning": "@id"
         },
         "@id": "MIXS:0000905"
      },
      "specific": {
         "@context": {
            "@vocab": "@null",
            "text": "skos:notation",
            "description": "skos:prefLabel",
            "meaning": "@id"
         },
         "@id": "MIXS:0000836"
      },
      "specific_host": {
         "@id": "MIXS:0000029"
      },
      "specific_humidity": {
         "@type": "@id",
         "@id": "MIXS:0000214"
      },
      "spikein_AMR": {
         "@id": "MIXS:0001235"
      },
      "spikein_antibiotic": {
         "@id": "MIXS:0001171"
      },
      "spikein_count": {
         "@context": {
            "@vocab": "@null",
            "text": "skos:notation",
            "description": "skos:prefLabel",
            "meaning": "@id"
         },
         "@id": "MIXS:0000103"
      },
      "spikein_growth_med": {
         "@id": "MIXS:0001169"
      },
      "spikein_metal": {
         "@id": "MIXS:0001172"
      },
      "spikein_org": {
         "@id": "MIXS:0001167"
      },
      "spikein_serovar": {
         "@id": "MIXS:0001168"
      },
      "spikein_strain": {
         "@id": "MIXS:0001170"
      },
      "sr_dep_env": {
         "@context": {
            "@vocab": "@null",
            "text": "skos:notation",
            "description": "skos:prefLabel",
            "meaning": "@id"
         },
         "@id": "MIXS:0000996"
      },
      "sr_geol_age": {
         "@context": {
            "@vocab": "@null",
            "text": "skos:notation",
            "description": "skos:prefLabel",
            "meaning": "@id"
         },
         "@id": "MIXS:0000997"
      },
      "sr_kerog_type": {
         "@context": {
            "@vocab": "@null",
            "text": "skos:notation",
            "description": "skos:prefLabel",
            "meaning": "@id"
         },
         "@id": "MIXS:0000994"
      },
      "sr_lithology": {
         "@context": {
            "@vocab": "@null",
            "text": "skos:notation",
            "description": "skos:prefLabel",
            "meaning": "@id"
         },
         "@id": "MIXS:0000995"
      },
      "standing_water_regm": {
         "@id": "MIXS:0001069"
      },
      "ster_meth_samp_room": {
         "@id": "MIXS:0001259"
      },
      "store_cond": {
         "@id": "MIXS:0000327"
      },
      "study_complt_stat": {
         "@context": {
            "@vocab": "@null",
            "text": "skos:notation",
            "description": "skos:prefLabel",
            "meaning": "@id"
         },
         "@id": "MIXS:0000898"
      },
      "study_design": {
         "@id": "MIXS:0001236"
      },
      "study_inc_dur": {
         "@type": "@id",
         "@id": "MIXS:0001237"
      },
      "study_inc_temp": {
         "@type": "@id",
         "@id": "MIXS:0001238"
      },
      "study_timecourse": {
         "@type": "@id",
         "@id": "MIXS:0001239"
      },
      "study_tmnt": {
         "@id": "MIXS:0001240"
      },
      "subspecf_gen_lin": {
         "@id": "MIXS:0000020"
      },
      "substructure_type": {
         "@context": {
            "@vocab": "@null",
            "text": "skos:notation",
            "description": "skos:prefLabel",
            "meaning": "@id"
         },
         "@id": "MIXS:0000767"
      },
      "sulfate": {
         "@type": "@id",
         "@id": "MIXS:0000423"
      },
      "sulfate_fw": {
         "@type": "@id",
         "@id": "MIXS:0000407"
      },
      "sulfide": {
         "@type": "@id",
         "@id": "MIXS:0000424"
      },
      "surf_air_cont": {
         "@context": {
            "@vocab": "@null",
            "text": "skos:notation",
            "description": "skos:prefLabel",
            "meaning": "@id"
         },
         "@id": "MIXS:0000759"
      },
      "surf_humidity": {
         "@type": "@id",
         "@id": "MIXS:0000123"
      },
      "surf_material": {
         "@context": {
            "@vocab": "@null",
            "text": "skos:notation",
            "description": "skos:prefLabel",
            "meaning": "@id"
         },
         "@id": "MIXS:0000758"
      },
      "surf_moisture": {
         "@type": "@id",
         "@id": "MIXS:0000128"
      },
      "surf_moisture_ph": {
         "@type": "xsd:double",
         "@id": "MIXS:0000760"
      },
      "surf_temp": {
         "@type": "@id",
         "@id": "MIXS:0000125"
      },
      "suspend_part_matter": {
         "@type": "@id",
         "@id": "MIXS:0000741"
      },
      "suspend_solids": {
         "@id": "MIXS:0000150"
      },
      "sym_life_cycle_type": {
         "@id": "MIXS:0001300"
      },
      "symbiont_host_role": {
         "@context": {
            "@vocab": "@null",
            "text": "skos:notation",
            "description": "skos:prefLabel",
            "meaning": "@id"
         },
         "@id": "MIXS:0001303"
      },
      "tan": {
         "@type": "@id",
         "@id": "MIXS:0000120"
      },
      "target_gene": {
         "@id": "MIXS:0000044"
      },
      "target_subfragment": {
         "@id": "MIXS:0000045"
      },
      "tax_class": {
         "@id": "MIXS:0000064"
      },
      "tax_ident": {
         "@context": {
            "@vocab": "@null",
            "text": "skos:notation",
            "description": "skos:prefLabel",
            "meaning": "@id"
         },
         "@id": "MIXS:0000053"
      },
      "temp": {
         "@type": "@id",
         "@id": "MIXS:0000113"
      },
      "temp_out": {
         "@type": "@id",
         "@id": "MIXS:0000197"
      },
      "tertiary_treatment": {
         "@id": "MIXS:0000352"
      },
      "texture": {
         "@type": "@id",
         "@id": "MIXS:0000335"
      },
      "texture_meth": {
         "@id": "MIXS:0000336"
      },
      "tidal_stage": {
         "@context": {
            "@vocab": "@null",
            "text": "skos:notation",
            "description": "skos:prefLabel",
            "meaning": "@id"
         },
         "@id": "MIXS:0000750"
      },
      "tillage": {
         "@context": {
            "@vocab": "@null",
            "text": "skos:notation",
            "description": "skos:prefLabel",
            "meaning": "@id"
         },
         "@id": "MIXS:0001081"
      },
      "time_last_toothbrush": {
         "@id": "MIXS:0000924"
      },
      "time_since_last_wash": {
         "@id": "MIXS:0000943"
      },
      "timepoint": {
         "@type": "xsd:double",
         "@id": "MIXS:0001173"
      },
      "tiss_cult_growth_med": {
         "@id": "MIXS:0001070"
      },
      "toluene": {
         "@type": "@id",
         "@id": "MIXS:0000154"
      },
      "tot_car": {
         "@type": "@id",
         "@id": "MIXS:0000525"
      },
      "tot_carb": {
         "@type": "@id",
         "@id": "MIXS:0000525"
      },
      "tot_depth_water_col": {
         "@type": "@id",
         "@id": "MIXS:0000634"
      },
      "tot_diss_nitro": {
         "@type": "@id",
         "@id": "MIXS:0000744"
      },
      "tot_inorg_nitro": {
         "@type": "@id",
         "@id": "MIXS:0000745"
      },
      "tot_iron": {
         "@type": "@id",
         "@id": "MIXS:0000105"
      },
      "tot_n_meth": {
         "@id": "MIXS:0000338"
      },
      "tot_nitro": {
         "@type": "@id",
         "@id": "MIXS:0000102"
      },
      "tot_nitro_cont_meth": {
         "@id": "MIXS:0000338"
      },
      "tot_nitro_content": {
         "@type": "@id",
         "@id": "MIXS:0000530"
      },
      "tot_org_c_meth": {
         "@id": "MIXS:0000337"
      },
      "tot_org_carb": {
         "@type": "@id",
         "@id": "MIXS:0000533"
      },
      "tot_part_carb": {
         "@type": "@id",
         "@id": "MIXS:0000747"
      },
      "tot_phos": {
         "@type": "@id",
         "@id": "MIXS:0000689"
      },
      "tot_phosp": {
         "@type": "@id",
         "@id": "MIXS:0000117"
      },
      "tot_phosphate": {
         "@type": "@id",
         "@id": "MIXS:0000689"
      },
      "tot_sulfur": {
         "@type": "@id",
         "@id": "MIXS:0000419"
      },
      "train_line": {
         "@context": {
            "@vocab": "@null",
            "text": "skos:notation",
            "description": "skos:prefLabel",
            "meaning": "@id"
         },
         "@id": "MIXS:0000837"
      },
      "train_stat_loc": {
         "@context": {
            "@vocab": "@null",
            "text": "skos:notation",
            "description": "skos:prefLabel",
            "meaning": "@id"
         },
         "@id": "MIXS:0000838"
      },
      "train_stop_loc": {
         "@context": {
            "@vocab": "@null",
            "text": "skos:notation",
            "description": "skos:prefLabel",
            "meaning": "@id"
         },
         "@id": "MIXS:0000839"
      },
      "travel_out_six_month": {
         "@id": "MIXS:0000268"
      },
      "trna_ext_software": {
         "@id": "MIXS:0000068"
      },
      "trnas": {
         "@type": "xsd:integer",
         "@id": "MIXS:0000067"
      },
      "trophic_level": {
         "@context": {
            "@vocab": "@null",
            "text": "skos:notation",
            "description": "skos:prefLabel",
            "meaning": "@id"
         },
         "@id": "MIXS:0000032"
      },
      "turbidity": {
         "@type": "@id",
         "@id": "MIXS:0000191"
      },
      "tvdss_of_hcr_press": {
         "@type": "@id",
         "@id": "MIXS:0000397"
      },
      "tvdss_of_hcr_temp": {
         "@type": "@id",
         "@id": "MIXS:0000394"
      },
      "twin_sibling": {
         "@id": "MIXS:0000326"
      },
      "typ_occup_density": {
         "@type": "xsd:double",
         "@id": "MIXS:0000771"
      },
      "type_of_symbiosis": {
         "@context": {
            "@vocab": "@null",
            "text": "skos:notation",
            "description": "skos:prefLabel",
            "meaning": "@id"
         },
         "@id": "MIXS:0001307"
      },
      "urine_collect_meth": {
         "@id": "MIXS:0000899"
      },
      "url": {
         "@id": "MIXS:0000091"
      },
      "urogenit_disord": {
         "@id": "MIXS:0000289"
      },
      "urogenit_tract_disor": {
         "@id": "MIXS:0000278"
      },
      "ventilation_rate": {
         "@type": "@id",
         "@id": "MIXS:0000114"
      },
      "ventilation_type": {
         "@id": "MIXS:0000756"
      },
      "vfa": {
         "@type": "@id",
         "@id": "MIXS:0000152"
      },
      "vfa_fw": {
         "@type": "@id",
         "@id": "MIXS:0000408"
      },
      "vir_ident_software": {
         "@id": "MIXS:0000081"
      },
      "virus_enrich_appr": {
         "@context": {
            "@vocab": "@null",
            "text": "skos:notation",
            "description": "skos:prefLabel",
            "meaning": "@id"
         },
         "@id": "MIXS:0000036"
      },
      "vis_media": {
         "@context": {
            "@vocab": "@null",
            "text": "skos:notation",
            "description": "skos:prefLabel",
            "meaning": "@id"
         },
         "@id": "MIXS:0000840"
      },
      "viscosity": {
         "@id": "MIXS:0000126"
      },
      "volatile_org_comp": {
         "@id": "MIXS:0000115"
      },
      "wall_area": {
         "@type": "@id",
         "@id": "MIXS:0000198"
      },
      "wall_const_type": {
         "@context": {
            "@vocab": "@null",
            "text": "skos:notation",
            "description": "skos:prefLabel",
            "meaning": "@id"
         },
         "@id": "MIXS:0000841"
      },
      "wall_finish_mat": {
         "@context": {
            "@vocab": "@null",
            "text": "skos:notation",
            "description": "skos:prefLabel",
            "meaning": "@id"
         },
         "@id": "MIXS:0000842"
      },
      "wall_height": {
         "@type": "@id",
         "@id": "MIXS:0000221"
      },
      "wall_loc": {
         "@context": {
            "@vocab": "@null",
            "text": "skos:notation",
            "description": "skos:prefLabel",
            "meaning": "@id"
         },
         "@id": "MIXS:0000843"
      },
      "wall_surf_treatment": {
         "@context": {
            "@vocab": "@null",
            "text": "skos:notation",
            "description": "skos:prefLabel",
            "meaning": "@id"
         },
         "@id": "MIXS:0000845"
      },
      "wall_texture": {
         "@context": {
            "@vocab": "@null",
            "text": "skos:notation",
            "description": "skos:prefLabel",
            "meaning": "@id"
         },
         "@id": "MIXS:0000846"
      },
      "wall_thermal_mass": {
         "@type": "@id",
         "@id": "MIXS:0000222"
      },
      "wall_water_mold": {
         "@id": "MIXS:0000844"
      },
      "wastewater_type": {
         "@id": "MIXS:0000353"
      },
      "water_cont_soil_meth": {
         "@id": "MIXS:0000323"
      },
      "water_content": {
         "@type": "xsd:double",
         "@id": "MIXS:0000185"
      },
      "water_current": {
         "@type": "@id",
         "@id": "MIXS:0000203"
      },
      "water_cut": {
         "@type": "@id",
         "@id": "MIXS:0000454"
      },
      "water_feat_size": {
         "@type": "@id",
         "@id": "MIXS:0000223"
      },
      "water_feat_type": {
         "@context": {
            "@vocab": "@null",
            "text": "skos:notation",
            "description": "skos:prefLabel",
            "meaning": "@id"
         },
         "@id": "MIXS:0000847"
      },
      "water_frequency": {
         "@id": "MIXS:0001174"
      },
      "water_pH": {
         "@type": "xsd:double",
         "@id": "MIXS:0001175"
      },
      "water_prod_rate": {
         "@type": "@id",
         "@id": "MIXS:0000453"
      },
      "water_source_adjac": {
         "@id": "MIXS:0001122"
      },
      "water_source_shared": {
         "@context": {
            "@vocab": "@null",
            "text": "skos:notation",
            "description": "skos:prefLabel",
            "meaning": "@id"
         },
         "@id": "MIXS:0001176"
      },
      "water_temp_regm": {
         "@id": "MIXS:0000590"
      },
      "watering_regm": {
         "@id": "MIXS:0000591"
      },
      "weekday": {
         "@context": {
            "@vocab": "@null",
            "text": "skos:notation",
            "description": "skos:prefLabel",
            "meaning": "@id"
         },
         "@id": "MIXS:0000848"
      },
      "weight_loss_3_month": {
         "@id": "MIXS:0000295"
      },
      "wga_amp_appr": {
         "@id": "MIXS:0000055"
      },
      "wga_amp_kit": {
         "@id": "MIXS:0000006"
      },
      "win": {
         "@id": "MIXS:0000297"
      },
      "wind_direction": {
         "@id": "MIXS:0000757"
      },
      "wind_speed": {
         "@type": "@id",
         "@id": "MIXS:0000118"
      },
      "window_cond": {
         "@context": {
            "@vocab": "@null",
            "text": "skos:notation",
            "description": "skos:prefLabel",
            "meaning": "@id"
         },
         "@id": "MIXS:0000849"
      },
      "window_cover": {
         "@context": {
            "@vocab": "@null",
            "text": "skos:notation",
            "description": "skos:prefLabel",
            "meaning": "@id"
         },
         "@id": "MIXS:0000850"
      },
      "window_horiz_pos": {
         "@context": {
            "@vocab": "@null",
            "text": "skos:notation",
            "description": "skos:prefLabel",
            "meaning": "@id"
         },
         "@id": "MIXS:0000851"
      },
      "window_loc": {
         "@context": {
            "@vocab": "@null",
            "text": "skos:notation",
            "description": "skos:prefLabel",
            "meaning": "@id"
         },
         "@id": "MIXS:0000852"
      },
      "window_mat": {
         "@context": {
            "@vocab": "@null",
            "text": "skos:notation",
            "description": "skos:prefLabel",
            "meaning": "@id"
         },
         "@id": "MIXS:0000853"
      },
      "window_open_freq": {
         "@type": "xsd:integer",
         "@id": "MIXS:0000246"
      },
      "window_size": {
         "@id": "MIXS:0000224"
      },
      "window_status": {
         "@id": "MIXS:0000855"
      },
      "window_type": {
         "@context": {
            "@vocab": "@null",
            "text": "skos:notation",
            "description": "skos:prefLabel",
            "meaning": "@id"
         },
         "@id": "MIXS:0000856"
      },
      "window_vert_pos": {
         "@context": {
            "@vocab": "@null",
            "text": "skos:notation",
            "description": "skos:prefLabel",
            "meaning": "@id"
         },
         "@id": "MIXS:0000857"
      },
      "window_water_mold": {
         "@id": "MIXS:0000854"
      },
      "x_16s_recover": {
         "@id": "MIXS:0000065"
      },
      "x_16s_recover_software": {
         "@id": "MIXS:0000066"
      },
      "xylene": {
         "@type": "@id",
         "@id": "MIXS:0000156"
      }
   }
}<|MERGE_RESOLUTION|>--- conflicted
+++ resolved
@@ -1,9 +1,5 @@
 {
-<<<<<<< HEAD
-   "_comments": "Auto generated from mixs.yaml by jsonldcontextgen.py version: 0.1.1\n    Generation date: 2022-07-05T15:02:10\n    Schema: MIxS\n    metamodel version: 1.7.0\n    model version: None\n    \n    id: http://w3id.org/mixs\n    description: Minimal Information about any Sequence Standard\n    license: https://creativecommons.org/publicdomain/zero/1.0/\n    ",
-=======
-   "_comments": "Auto generated from mixs.yaml by jsonldcontextgen.py version: 0.1.1\n    Generation date: 2022-07-05T14:36:31\n    Schema: MIxS\n    metamodel version: 1.7.0\n    model version: None\n    \n    id: http://w3id.org/mixs\n    description: Minimal Information about any Sequence Standard\n    license: https://creativecommons.org/publicdomain/zero/1.0/\n    ",
->>>>>>> 37d16bd2
+   "_comments": "Auto generated from mixs.yaml by jsonldcontextgen.py version: 0.1.1\n    Generation date: 2022-07-05T18:03:22\n    Schema: MIxS\n    metamodel version: 1.7.0\n    model version: None\n    \n    id: http://w3id.org/mixs\n    description: Minimal Information about any Sequence Standard\n    license: https://creativecommons.org/publicdomain/zero/1.0/\n    ",
    "@context": {
       "MIGS": "https://w3id.org/mixs/migs/",
       "MIXS": "https://w3id.org/mixs/terms/",
