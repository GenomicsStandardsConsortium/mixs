#
## ----------------------------------------
## Model documentation and schema directory
## ----------------------------------------
#SRC_DIR = model
#PKG_DIR = .
#SCHEMA_DIR = $(SRC_DIR)/schema
#MODEL_DOCS_DIR = $(SRC_DIR)/docs
#SOURCE_FILES := $(shell find $(SCHEMA_DIR) -name '*.yaml')
#SCHEMA_NAMES = $(patsubst $(SCHEMA_DIR)/%.yaml, %, $(SOURCE_FILES))
#RUN = pipenv run
#
#SCHEMA_NAME = mixs
#SCHEMA_SRC = $(SCHEMA_DIR)/$(SCHEMA_NAME).yaml
##PKG_TGTS = graphql json  jsonschema owl rdf jsonld shex
#PKG_TGTS =  json  jsonschema owl
#TGTS = docs $(PKG_TGTS)
#
## Global generation options
#GEN_OPTS =
#
## ----------------------------------------
## TOP LEVEL TARGETS
## ----------------------------------------
## all: env.lock gen unlock
#all: clean env.lock generated unlock
#
## ---------------------------------------
## env.lock:  set up pipenv
## ---------------------------------------
#export PIPENV_VERBOSITY = -1
#env.lock:
#	pipenv install --dev
#	cp /dev/null env.lock
#unlock:
##	pipenv --rm
#	rm env.lock
#
#generated: model/schema/mixs.yaml
#	$(RUN) gen-project --dir . $< 2> generated.log
#
#
## ---------------------------------------
## GEN: run generator for each target
## ---------------------------------------
#gen: $(patsubst %,gen-%,$(TGTS))
#
## ---------------------------------------
## CLEAN: clear out all of the targets
## ---------------------------------------
#clean:
#	rm -rf target/
#	rm -rf generated/
#	rm -f env.lock
#	rm -rf downloads/mixs6*
#	rm -f model/schema/mixs.yaml
##	pipenv --rm
#.PHONY: clean
#
## ---------------------------------------
## SQUEAKY_CLEAN: remove all of the final targets to make sure we don't leave old artifacts around
## ---------------------------------------
#squeaky_clean: clean $(patsubst %,squeaky_clean-%,$(PKG_TGTS))
#	find docs/*  ! -name 'README.*' -exec rm -rf {} +
#	find $(PKG_DIR)/model/schema  ! -name 'README.*' -type f -exec rm -f {} +
#	find $(PKG_DIR) -name "*.py" ! -name "__init__.py" ! -name "linkml_files.py" -exec rm -f {} +
#
#squeaky_clean-%: clean
#	find $(PKG_DIR)/$* ! -name 'README.*' ! -name $*  -type f -exec rm -f {} +
#
## ---------------------------------------
## T: List files to generate
## ---------------------------------------
#t:
#	echo $(SCHEMA_NAMES)
#
## ---------------------------------------
## ECHO: List all targets
## ---------------------------------------
#echo:
#	echo $(patsubst %,gen-%,$(TGTS))
#
#
#tdir-%:
#	mkdir -p target/$*
#
#docs:
#	mkdir -p $@
#
#
## ---------------------------------------
## Move the model across
## ---------------------------------------
##move-model:
##	mkdir -p $(PKG_DIR)/model/schema
##	cp -r model/schema/* $(PKG_DIR)/model/schema
#
#
## ---------------------------------------
## MARKDOWN DOCS
##      Generate documentation ready for mkdocs
## ---------------------------------------
## For help with mkdocs see https://www.mkdocs.org/.
#
#gen-docs: docs/index.md env.lock
#.PHONY: gen-docs
#
#docs/index.md: target/docs/index.md
#	cp -R $(MODEL_DOCS_DIR)/*.md target/docs
#	$(RUN) mkdocs build
#target/docs/index.md: $(SCHEMA_DIR)/$(SCHEMA_NAME).yaml tdir-docs env.lock
#	$(RUN) gen-markdown -M slot=term -M class=package -M mixin=checklist -M enum=dropdown $(GEN_OPTS) --no-mergeimports --dir target/docs $<
#
## test docs locally.
#docserve:
#	$(RUN) mkdocs serve
#
#gh-deploy:
#	$(RUN) mkdocs gh-deploy
#


.PHONY: all clean html_docs cp_static_md

# ---------------------------------------
# TSVs from google drive
# ---------------------------------------
# for seeding

RUN=poetry run

downloads/mixs6.tsv:
	curl -L -s 'https://docs.google.com/spreadsheets/d/1QDeeUcDqXes69Y2RjU2aWgOpCVWo5OVsBX9MKmMqi_o/export?format=tsv&gid=750683809' > $@
downloads/mixs6_core.tsv:
	curl -L -s 'https://docs.google.com/spreadsheets/d/1QDeeUcDqXes69Y2RjU2aWgOpCVWo5OVsBX9MKmMqi_o/export?format=tsv&gid=178015749' > $@

model/schema/mixs.yaml: downloads/mixs6.tsv downloads/mixs6_core.tsv
	$(RUN) python -m gsctools.mixs_converter  2>&1 | tee -a logs/sheet2linkml.log

clean:
	rm -rf logs/*
	rm -rf downloads/*tsv
	rm -rf model/schema/*yaml

all: clean model/schema/mixs.yaml generated html_docs

generated: model/schema/mixs.yaml
	$(RUN) gen-project --dir $@ $< 2>&1 | tee -a logs/linkml_artifact_generation.log

<<<<<<< HEAD
generated/docs/: model/schema/mixs.yaml
	$(RUN) gen-doc $< --directory $@ --template-directory templates

cp_static_md: generated/docs/
	cp -R static_md/* $<

# slow
=======
>>>>>>> e03ae5b6
# add log file
# some pages not being created
# be careful not to hose any existing GH ages content
# how to add static content
# usage of mkdocs.yml attributes like analytics, nav.Index, site_url, repo_url
html_docs: cp_static_md
	poetry run mkdocs build

gh_docs:
	poetry run mkdocs gh-deploy<|MERGE_RESOLUTION|>--- conflicted
+++ resolved
@@ -147,16 +147,12 @@
 generated: model/schema/mixs.yaml
 	$(RUN) gen-project --dir $@ $< 2>&1 | tee -a logs/linkml_artifact_generation.log
 
-<<<<<<< HEAD
 generated/docs/: model/schema/mixs.yaml
 	$(RUN) gen-doc $< --directory $@ --template-directory templates
 
 cp_static_md: generated/docs/
 	cp -R static_md/* $<
 
-# slow
-=======
->>>>>>> e03ae5b6
 # add log file
 # some pages not being created
 # be careful not to hose any existing GH ages content
