# document installation of poetry application and `poetry install`

RUN=poetry run

.PHONY: all clean gh_docs docserve value_syntax_research

<<<<<<< HEAD
all: clean value_syntax_research model/schema/mixs.yaml generated/mixs.py mkdocs_html/index.html
=======
# html_docs
all: clean clean_diff_stuff alldiffs value_syntax_research model/schema/mixs.yaml generated/mixs.py mkdocs_html/index.html
>>>>>>> b0a4b9ca

# ---------------------------------------
# TSVs from google drive
# ---------------------------------------
# for seeding

clean:
	rm -rf downloads/*.*sv
	rm -rf generated/*
	rm -rf logs/*
	rm -rf mkdocs_html/
	rm -rf model/schema/*.yaml

model/schema/mixs.yaml: downloads/mixs6.tsv downloads/mixs6_core.tsv
	$(RUN) python -m gsctools.mixs_converter  2>&1 | tee -a logs/sheet2linkml.log

downloads/mixs6.tsv:
	curl -L -s 'https://docs.google.com/spreadsheets/d/1QDeeUcDqXes69Y2RjU2aWgOpCVWo5OVsBX9MKmMqi_o/export?format=tsv&gid=750683809' > $@
downloads/mixs6_core.tsv:
	curl -L -s 'https://docs.google.com/spreadsheets/d/1QDeeUcDqXes69Y2RjU2aWgOpCVWo5OVsBX9MKmMqi_o/export?format=tsv&gid=178015749' > $@

# todo add owl back in and make it awesome
# 		--exclude owl \

generated/mixs.py: model/schema/mixs.yaml
	$(RUN) gen-project \
 		--exclude owl \
		--exclude excel \
		--exclude java \
		--exclude markdown \
		--exclude owl \
		--dir $(dir $@) $< 2>&1 | tee -a logs/linkml_artifact_generation.log
#	mkdir generated/excel
#	$(RUN) gen-excel --output generated/excel/mixs.xlsx $<
#	# skipping jinja --template_file
#	mkdir generated/java
#	$(RUN) gen-java --package mixs --output_directory generated/java $<

## ---------------------------------------
## MARKDOWN DOCS
##      Generate documentation ready for mkdocs
## ---------------------------------------
## For help with mkdocs see https://www.mkdocs.org/.

generated/docs/index.md: model/schema/mixs.yaml generated/mixs.py
	$(RUN) gen-doc $< --directory $(dir $@) --template-directory doc_templates

generated/docs/introduction/%.md: generated/docs/index.md
	cp -R static_md/* $(dir $@)

# add more logging?
# some docs pages not being created
# usage of mkdocs.yml attributes like analytics?

mkdocs_html/index.html: generated/docs/index.md
	poetry run mkdocs build

# test docs locally.
# repeats build
docserve:
	$(RUN) mkdocs serve

# repeats build
# pushes to gh-pages branch
# exposes at https://GenomicsStandardsConsortium.github.io/mixs/
gh_docs:
	poetry run mkdocs gh-deploy

# issue-413-sheet-diff
.PHONY: gsc_vs_nmdc_packages gsc_vs_nmdc_core clean_diff_stuff all_diffs

clean_diff_stuff:
	rm -rf downloads/*sv

alldiffs: clean clean_diff_stuff gsc_vs_nmdc_packages gsc_vs_nmdc_core

# GSC: MIxS 6 term updates:MIxS6 Core- Final_clean
#   https://docs.google.com/spreadsheets/d/1QDeeUcDqXes69Y2RjU2aWgOpCVWo5OVsBX9MKmMqi_o/edit#gid=178015749
# GSC: MIxS 6 term updates:MIxS6 packages - Final_clean
#   https://docs.google.com/spreadsheets/d/1QDeeUcDqXes69Y2RjU2aWgOpCVWo5OVsBX9MKmMqi_o/edit#gid=750683809

# NMDC: NMDC copy of MIxS 6 term updates:
#   https://docs.google.com/spreadsheets/d/1-ocpwjx6nkBod6aj4kcYeSB5NRlhXaYCcuk3ooX2OV4/edit#gid=178015749
# NMDC MIxS 6 term updates:MIxS6 packages - Final_clean
#   https://docs.google.com/spreadsheets/d/1-ocpwjx6nkBod6aj4kcYeSB5NRlhXaYCcuk3ooX2OV4/edit#gid=750683809

#downloads/gsc_mixs6.tsv:
#	curl -L -s 'https://docs.google.com/spreadsheets/d/1QDeeUcDqXes69Y2RjU2aWgOpCVWo5OVsBX9MKmMqi_o/export?format=tsv&gid=750683809' > $@
downloads/gsc_mixs6.csv:
	curl -L -s 'https://docs.google.com/spreadsheets/d/1QDeeUcDqXes69Y2RjU2aWgOpCVWo5OVsBX9MKmMqi_o/export?format=csv&gid=750683809' > $@
#downloads/gsc_mixs6_core.tsv:
#	curl -L -s 'https://docs.google.com/spreadsheets/d/1QDeeUcDqXes69Y2RjU2aWgOpCVWo5OVsBX9MKmMqi_o/export?format=tsv&gid=178015749' > $@
downloads/gsc_mixs6_core.csv:
	curl -L -s 'https://docs.google.com/spreadsheets/d/1QDeeUcDqXes69Y2RjU2aWgOpCVWo5OVsBX9MKmMqi_o/export?format=csv&gid=178015749' > $@

#downloads/nmdc_mixs6.tsv:
#	curl -L -s 'https://docs.google.com/spreadsheets/d/1-ocpwjx6nkBod6aj4kcYeSB5NRlhXaYCcuk3ooX2OV4/export?format=tsv&gid=750683809' > $@
downloads/nmdc_mixs6.csv:
	curl -L -s 'https://docs.google.com/spreadsheets/d/1-ocpwjx6nkBod6aj4kcYeSB5NRlhXaYCcuk3ooX2OV4/export?format=csv&gid=750683809' > $@
#downloads/nmdc_mixs6_core.tsv:
#	curl -L -s 'https://docs.google.com/spreadsheets/d/1-ocpwjx6nkBod6aj4kcYeSB5NRlhXaYCcuk3ooX2OV4/export?format=tsv&gid=178015749' > $@
downloads/nmdc_mixs6_core.csv:
	curl -L -s 'https://docs.google.com/spreadsheets/d/1-ocpwjx6nkBod6aj4kcYeSB5NRlhXaYCcuk3ooX2OV4/export?format=csv&gid=178015749' > $@

gsc_vs_nmdc_packages: downloads/gsc_mixs6.csv downloads/nmdc_mixs6.csv
	# colored display
	csvdiff \
		--primary-key 0,1 \
		--format word-diff $^
	# to file
	csvdiff \
		--primary-key 0,1 \
		--format word-diff $^ > generated/gsc_vs_nmdc_packages.txt

gsc_vs_nmdc_core: downloads/gsc_mixs6_core.csv downloads/nmdc_mixs6_core.csv
	# colored display
	csvdiff \
		--primary-key 1 \
		--format word-diff $^
	# to file
	csvdiff \
		--primary-key 1 \
		--format word-diff $^ > generated/gsc_vs_nmdc_core.txt
# --format string         Available (rowmark|json|legacy-json|diff|word-diff|color-words) (default "diff")

value_syntax_research: downloads/mixs6.tsv downloads/mixs6_core.tsv
	poetry run python gsctools/value_syntaxes.py
<|MERGE_RESOLUTION|>--- conflicted
+++ resolved
@@ -1,20 +1,10 @@
-# document installation of poetry application and `poetry install`
+# todo document installation of poetry application and `poetry install`
 
 RUN=poetry run
 
-.PHONY: all clean gh_docs docserve value_syntax_research
+.PHONY: all clean gh_docs docserve value_syntax_research gsc_vs_nmdc_packages gsc_vs_nmdc_core all_diffs
 
-<<<<<<< HEAD
-all: clean value_syntax_research model/schema/mixs.yaml generated/mixs.py mkdocs_html/index.html
-=======
-# html_docs
-all: clean clean_diff_stuff alldiffs value_syntax_research model/schema/mixs.yaml generated/mixs.py mkdocs_html/index.html
->>>>>>> b0a4b9ca
-
-# ---------------------------------------
-# TSVs from google drive
-# ---------------------------------------
-# for seeding
+all: clean alldiffs value_syntax_research model/schema/mixs.yaml generated/mixs.py mkdocs_html/index.html
 
 clean:
 	rm -rf downloads/*.*sv
@@ -23,68 +13,21 @@
 	rm -rf mkdocs_html/
 	rm -rf model/schema/*.yaml
 
+
 model/schema/mixs.yaml: downloads/mixs6.tsv downloads/mixs6_core.tsv
 	$(RUN) python -m gsctools.mixs_converter  2>&1 | tee -a logs/sheet2linkml.log
+
+
+# ---------------------------------------
+# TSVs from google drive
+# ---------------------------------------
+# for seeding
 
 downloads/mixs6.tsv:
 	curl -L -s 'https://docs.google.com/spreadsheets/d/1QDeeUcDqXes69Y2RjU2aWgOpCVWo5OVsBX9MKmMqi_o/export?format=tsv&gid=750683809' > $@
 downloads/mixs6_core.tsv:
 	curl -L -s 'https://docs.google.com/spreadsheets/d/1QDeeUcDqXes69Y2RjU2aWgOpCVWo5OVsBX9MKmMqi_o/export?format=tsv&gid=178015749' > $@
 
-# todo add owl back in and make it awesome
-# 		--exclude owl \
-
-generated/mixs.py: model/schema/mixs.yaml
-	$(RUN) gen-project \
- 		--exclude owl \
-		--exclude excel \
-		--exclude java \
-		--exclude markdown \
-		--exclude owl \
-		--dir $(dir $@) $< 2>&1 | tee -a logs/linkml_artifact_generation.log
-#	mkdir generated/excel
-#	$(RUN) gen-excel --output generated/excel/mixs.xlsx $<
-#	# skipping jinja --template_file
-#	mkdir generated/java
-#	$(RUN) gen-java --package mixs --output_directory generated/java $<
-
-## ---------------------------------------
-## MARKDOWN DOCS
-##      Generate documentation ready for mkdocs
-## ---------------------------------------
-## For help with mkdocs see https://www.mkdocs.org/.
-
-generated/docs/index.md: model/schema/mixs.yaml generated/mixs.py
-	$(RUN) gen-doc $< --directory $(dir $@) --template-directory doc_templates
-
-generated/docs/introduction/%.md: generated/docs/index.md
-	cp -R static_md/* $(dir $@)
-
-# add more logging?
-# some docs pages not being created
-# usage of mkdocs.yml attributes like analytics?
-
-mkdocs_html/index.html: generated/docs/index.md
-	poetry run mkdocs build
-
-# test docs locally.
-# repeats build
-docserve:
-	$(RUN) mkdocs serve
-
-# repeats build
-# pushes to gh-pages branch
-# exposes at https://GenomicsStandardsConsortium.github.io/mixs/
-gh_docs:
-	poetry run mkdocs gh-deploy
-
-# issue-413-sheet-diff
-.PHONY: gsc_vs_nmdc_packages gsc_vs_nmdc_core clean_diff_stuff all_diffs
-
-clean_diff_stuff:
-	rm -rf downloads/*sv
-
-alldiffs: clean clean_diff_stuff gsc_vs_nmdc_packages gsc_vs_nmdc_core
 
 # GSC: MIxS 6 term updates:MIxS6 Core- Final_clean
 #   https://docs.google.com/spreadsheets/d/1QDeeUcDqXes69Y2RjU2aWgOpCVWo5OVsBX9MKmMqi_o/edit#gid=178015749
@@ -96,21 +39,15 @@
 # NMDC MIxS 6 term updates:MIxS6 packages - Final_clean
 #   https://docs.google.com/spreadsheets/d/1-ocpwjx6nkBod6aj4kcYeSB5NRlhXaYCcuk3ooX2OV4/edit#gid=750683809
 
-#downloads/gsc_mixs6.tsv:
-#	curl -L -s 'https://docs.google.com/spreadsheets/d/1QDeeUcDqXes69Y2RjU2aWgOpCVWo5OVsBX9MKmMqi_o/export?format=tsv&gid=750683809' > $@
+alldiffs: clean gsc_vs_nmdc_packages gsc_vs_nmdc_core
+
 downloads/gsc_mixs6.csv:
 	curl -L -s 'https://docs.google.com/spreadsheets/d/1QDeeUcDqXes69Y2RjU2aWgOpCVWo5OVsBX9MKmMqi_o/export?format=csv&gid=750683809' > $@
-#downloads/gsc_mixs6_core.tsv:
-#	curl -L -s 'https://docs.google.com/spreadsheets/d/1QDeeUcDqXes69Y2RjU2aWgOpCVWo5OVsBX9MKmMqi_o/export?format=tsv&gid=178015749' > $@
 downloads/gsc_mixs6_core.csv:
 	curl -L -s 'https://docs.google.com/spreadsheets/d/1QDeeUcDqXes69Y2RjU2aWgOpCVWo5OVsBX9MKmMqi_o/export?format=csv&gid=178015749' > $@
 
-#downloads/nmdc_mixs6.tsv:
-#	curl -L -s 'https://docs.google.com/spreadsheets/d/1-ocpwjx6nkBod6aj4kcYeSB5NRlhXaYCcuk3ooX2OV4/export?format=tsv&gid=750683809' > $@
 downloads/nmdc_mixs6.csv:
 	curl -L -s 'https://docs.google.com/spreadsheets/d/1-ocpwjx6nkBod6aj4kcYeSB5NRlhXaYCcuk3ooX2OV4/export?format=csv&gid=750683809' > $@
-#downloads/nmdc_mixs6_core.tsv:
-#	curl -L -s 'https://docs.google.com/spreadsheets/d/1-ocpwjx6nkBod6aj4kcYeSB5NRlhXaYCcuk3ooX2OV4/export?format=tsv&gid=178015749' > $@
 downloads/nmdc_mixs6_core.csv:
 	curl -L -s 'https://docs.google.com/spreadsheets/d/1-ocpwjx6nkBod6aj4kcYeSB5NRlhXaYCcuk3ooX2OV4/export?format=csv&gid=178015749' > $@
 
@@ -136,4 +73,62 @@
 # --format string         Available (rowmark|json|legacy-json|diff|word-diff|color-words) (default "diff")
 
 value_syntax_research: downloads/mixs6.tsv downloads/mixs6_core.tsv
-	poetry run python gsctools/value_syntaxes.py
+	$(RUN) python gsctools/value_syntaxes.py
+
+# todo add owl back in and make it awesome
+# 		--exclude owl \
+# todo what artifacts do we really want?
+generated/mixs.py: model/schema/mixs.yaml
+	$(RUN) gen-project \
+ 		--exclude owl \
+		--exclude excel \
+		--exclude java \
+		--exclude markdown \
+		--exclude owl \
+		--dir $(dir $@) $< 2>&1 | tee -a logs/linkml_artifact_generation.log
+#	mkdir generated/excel
+#	$(RUN) gen-excel --output generated/excel/mixs.xlsx $<
+#	# skipping jinja --template_file
+#	mkdir generated/java
+#	$(RUN) gen-java --package mixs --output_directory generated/java $<
+
+## ---------------------------------------
+## MARKDOWN DOCS
+##      Generate documentation ready for mkdocs
+## ---------------------------------------
+## For help with mkdocs see https://www.mkdocs.org/.
+
+# first documentation step
+# ~ 3 minutes
+# gen-doc needs to know where the filesystem location of the schema (model/schema/mixs.yaml)
+# and a place to put the output
+#   can;t remember why I wanted to be fancy and discover the destination from the directory portion of generated/mixs.py
+generated/docs/index.md: model/schema/mixs.yaml generated/mixs.py
+	$(RUN) gen-doc $< --directory $(dir $@) --template-directory doc_templates
+
+# second documentation step:
+# instantaneous
+# (otherwise all of the introduction/ pages are 404)
+# don't start unless generated/docs/index.md is complete
+# determine the input path from the directory portion of generated/docs/index.md
+generated/docs/introduction/%.md: generated/docs/index.md
+	cp -R static_md/* $(dir $@)
+
+# third/last documentation step
+# can trigger the previous two
+# ~ 2 minutes
+# add more logging?
+# some docs pages not being created
+# usage of mkdocs.yml attributes like analytics?
+mkdocs_html/index.html: generated/docs/introduction/background.md
+	$(RUN) mkdocs build
+
+# test docs locally.
+docserve: generated/docs/introduction/background.md
+	$(RUN) mkdocs serve
+
+# pushes to gh-pages branch
+# exposes at https://GenomicsStandardsConsortium.github.io/mixs/
+gh_docs: generated/docs/introduction/background.md
+	$(RUN) mkdocs gh-deploy
+
