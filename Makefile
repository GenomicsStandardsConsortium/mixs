--- conflicted
+++ resolved
@@ -5,7 +5,7 @@
 .PHONY: all clean gh_docs docserve value_syntax_research
 
 # html_docs
-all: clean value_syntax_research model/schema/mixs.yaml generated/mixs.py mkdocs_html/index.html
+all: clean clean_diff_stuff alldiffs value_syntax_research model/schema/mixs.yaml generated/mixs.py mkdocs_html/index.html
 
 # ---------------------------------------
 # TSVs from google drive
@@ -74,7 +74,6 @@
 gh_docs:
 	poetry run mkdocs gh-deploy
 
-<<<<<<< HEAD
 # issue-413-sheet-diff
 .PHONY: gsc_vs_nmdc_packages gsc_vs_nmdc_core clean_diff_stuff all_diffs
 
@@ -131,7 +130,6 @@
 		--primary-key 1 \
 		--format word-diff $^ > generated/gsc_vs_nmdc_core.txt
 # --format string         Available (rowmark|json|legacy-json|diff|word-diff|color-words) (default "diff")
-=======
+
 value_syntax_research: downloads/mixs6.tsv downloads/mixs6_core.tsv
 	poetry run python gsctools/value_syntaxes.py
->>>>>>> 37d16bd2
