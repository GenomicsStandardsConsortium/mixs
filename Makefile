--- conflicted
+++ resolved
@@ -4,12 +4,7 @@
 
 .PHONY: all clean gh_docs docserve value_syntax_research
 
-# html_docs
-<<<<<<< HEAD
-all: clean model/schema/mixs.yaml generated/mixs.py mkdocs_html/index.html
-=======
 all: clean value_syntax_research model/schema/mixs.yaml generated/mixs.py mkdocs_html/index.html
->>>>>>> 37d16bd2
 
 # ---------------------------------------
 # TSVs from google drive
@@ -17,16 +12,11 @@
 # for seeding
 
 clean:
-	#rm -rf downloads/*tsv
+	rm -rf downloads/*.*sv
 	rm -rf generated/*
 	rm -rf logs/*
 	rm -rf mkdocs_html/
-<<<<<<< HEAD
-	rm -rf model/schema/*yaml
-=======
 	rm -rf model/schema/*.yaml
->>>>>>> 37d16bd2
-	rm -rf downloads/*.*sv
 
 model/schema/mixs.yaml: downloads/mixs6.tsv downloads/mixs6_core.tsv
 	$(RUN) python -m gsctools.mixs_converter  2>&1 | tee -a logs/sheet2linkml.log
